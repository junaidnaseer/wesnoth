--- conflicted
+++ resolved
@@ -19,11 +19,8 @@
 struct game_state;
 class unit_map;
 class gamemap;
-<<<<<<< HEAD
-=======
 
 #include "terrain_translation.hpp"
->>>>>>> ea2b261a
 
 #include <string>
 #include <utility>
