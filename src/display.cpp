--- conflicted
+++ resolved
@@ -1230,18 +1230,9 @@
 	if(it == units_.end()) {
 		return;
 	}
-<<<<<<< HEAD
-
-
-
-	it->second.refresh_unit(*this,src,true);
-
-
-=======
 	
 	it->second.refresh_unit(*this,src,true);
 	
->>>>>>> 8000b0e9
 }
 
 void display::draw_bar(const std::string& image, int xpos, int ypos, size_t height, double filled, const SDL_Color& col, fixed_t alpha)
