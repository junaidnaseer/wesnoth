/*
   Copyright (C) 2003 - 2016 by David White <dave@whitevine.net>
   Part of the Battle for Wesnoth Project http://www.wesnoth.org/

   This program is free software; you can redistribute it and/or modify
   it under the terms of the GNU General Public License as published by
   the Free Software Foundation; either version 2 of the License, or
   (at your option) any later version.
   This program is distributed in the hope that it will be useful,
   but WITHOUT ANY WARRANTY.

   See the COPYING file for more details.
*/

#ifndef GAME_HPP_INCLUDED
#define GAME_HPP_INCLUDED

#include "player_connection.hpp"
#include "player.hpp"

#include "simple_wml.hpp"

#include <map>
#include <vector>

#include "../mt_rng.hpp"
#include "../make_enum.hpp"

#include <boost/ptr_container/ptr_vector.hpp>
//class player;

namespace wesnothd {

typedef std::vector<socket_ptr> user_vector;
typedef std::vector<socket_ptr> side_vector;

class game
{
public:
<<<<<<< HEAD
	game(PlayerMap& player_connections, socket_ptr host,
=======
	MAKE_ENUM(CONTROLLER,
		(HUMAN, "human")
		(AI, "ai")
		/* NULL is alreaddy the name of a standart c++ macro */
		(EMPTY, "null")
	)

	game(player_map& players, const network::connection host=0,
>>>>>>> 0f8998d1
			const std::string& name="", bool save_replays=false,
			const std::string& replay_save_path="");
	~game();

	int id() const { return id_; }
	const std::string& name() const { return name_; }

	bool is_owner(const socket_ptr player) const { return (player == owner_); }
	bool is_member(const socket_ptr player) const
	{ return is_player(player) || is_observer(player); }
	bool allow_observers() const;
	bool is_observer(const socket_ptr player) const;
	bool is_player(const socket_ptr player) const;

	/** Checks whether the connection's ip address is banned. */
	bool player_is_banned(const socket_ptr player) const;
	bool level_init() const { return level_.child("snapshot") || level_.child("scenario"); }
	static simple_wml::node* starting_pos(simple_wml::node& data)
	{
		if(simple_wml::node* scenario = data.child("scenario"))
			return scenario;
		else if(simple_wml::node* snapshot = data.child("snapshot"))
			return snapshot;
		else
			return &data;
	}
	static const simple_wml::node* starting_pos(const simple_wml::node& data)
	{
		if(const simple_wml::node* scenario = data.child("scenario"))
			return scenario;
		else if(const simple_wml::node* snapshot = data.child("snapshot"))
			return snapshot;
		else
			return &data;
	}
	const simple_wml::node::child_list & get_sides_list() const
	{
		return starting_pos( level_.root())->children("side");
	}
	bool started() const { return started_; }

	size_t nplayers() const { return players_.size(); }
	size_t nobservers() const { return observers_.size(); }
	size_t current_turn() const { return (nsides_ ? end_turn_ / nsides_ + 1 : 0); }
	void set_current_turn(int turn)
	{
		int current_side = end_turn_ % nsides_;
		end_turn_ = current_side + nsides_ * ( turn - 1);
	}

	void mute_all_observers();

	/**
	 * Mute an observer or give a message of all currently muted observers if no
	 * name is given.
	 */
	void mute_observer(const simple_wml::node& mute, const socket_ptr muter);

	void unmute_observer(const simple_wml::node& unmute, const socket_ptr unmuter);

	/**
	 * Kick a member by name.
	 *
	 * @return                    The network handle of the removed member if
	 *                            successful, null pointer otherwise.
	 */
	socket_ptr kick_member(const simple_wml::node& kick, const socket_ptr kicker);

	/**
	 * Ban and kick a user by name.
	 *
	 * The user does not need to be in this game but logged in.
	 *
	 * @return                    The network handle of the banned player if he
	 *                            was in this game, null pointer otherwise.
	 */
	socket_ptr ban_user(const simple_wml::node& ban, const socket_ptr banner);

	void unban_user(const simple_wml::node& unban, const socket_ptr unbanner);

	/**
	 * Add a user to the game.
	 *
	 * @return                    True iff the user successfully joined the game.
	 */
	bool add_player(const socket_ptr player, bool observer = false);

	/**
	 * Removes a user from the game.
	 *
	 * @return                    True iff the game ends. That is, if there are
	 *                            no more players or the host left on a not yet
	 *                            started game.
	 */
	bool remove_player(const socket_ptr player, const bool disconnect=false, const bool destruct=false);

	/** Adds players and observers into one vector and returns that. */
	const user_vector all_game_users() const;

	void start_game(const socket_ptr starter);
	//this is performed just before starting and before [start_game] signal
	//send scenario_diff's specific to each client so that they locally
	//control their human sides
	void perform_controller_tweaks();

	void update_game();

	/** A user (player only?) asks for the next scenario to advance to. */
	void load_next_scenario(const socket_ptr user); //const
	// iceiceice: I unmarked this const because I want to send and record server messages when I fail to tweak sides properly

	/** Resets the side configuration according to the scenario data. */
	void update_side_data();

	/** Let's a player owning a side give it to another player or observer. */
	void transfer_side_control(const socket_ptr sock, const simple_wml::node& cfg);

	void process_message(simple_wml::document& data, const socket_ptr user);

	/**
	 * Handles [end_turn], repackages [commands] with private [speak]s in them
	 * and sends the data.
	 * Also filters commands from all but the current player.
	 * Currently removes all commands but [speak] for observers and all but
	 * [speak], [label] and [rename] for players.
	 *
	 * @returns                   True if the turn ended.
	 */
	bool process_turn(simple_wml::document& data, const socket_ptr user);

	/** Handles incoming [whiteboard] data. */
<<<<<<< HEAD
	void process_whiteboard(simple_wml::document& data, const socket_ptr user);
	/** Handles incoming [change_controller_wml] data. */
	void process_change_controller_wml(simple_wml::document& data, const socket_ptr user);
=======
	void process_whiteboard(simple_wml::document& data, const player_map::const_iterator user);
>>>>>>> 0f8998d1
	/** Handles incoming [change_turns_wml] data. */
	void process_change_turns_wml(simple_wml::document& data, const socket_ptr user);

	/**
	 * Set the description to the number of available slots.
	 *
	 * @returns                   True iff the number of slots has changed.
	 */
	bool describe_slots();

	void send_server_message_to_all(const char* message, socket_ptr exclude=socket_ptr()) const;
	void send_server_message_to_all(const std::string& message, socket_ptr exclude=socket_ptr()) const
	{
		send_server_message_to_all(message.c_str(), exclude);
	}

	void send_server_message(const char* message, socket_ptr sock=socket_ptr(), simple_wml::document* doc=NULL) const;
	void send_server_message(const std::string& message, socket_ptr sock=socket_ptr(), simple_wml::document* doc=NULL) const
	{
		send_server_message(message.c_str(), sock, doc);
	}

	/** Send data to all players in this game except 'exclude'. */
	void send_and_record_server_message(const char* message, const socket_ptr exclude=socket_ptr());
	void send_and_record_server_message(const std::string& message,	const socket_ptr exclude=socket_ptr())
	{
		send_and_record_server_message(message.c_str(), exclude);
	}

	void send_data(simple_wml::document& data, const socket_ptr exclude=socket_ptr(), std::string packet_type = "") const;

	void clear_history();
	void record_data(simple_wml::document* data);
	void save_replay();

	/** The full scenario data. */
	simple_wml::document& level() { return level_; }

	/**
	 * Functions to set/get the address of the game's summary description as
	 * sent to players in the lobby.
	 */
	void set_description(simple_wml::node* desc);
	simple_wml::node* description() const { return description_; }

	void set_password(const std::string& passwd) { password_ = passwd; }
	bool password_matches(const std::string& passwd) const {
		return password_.empty() || passwd == password_;
	}

	const std::string& termination_reason() const {
		static const std::string aborted = "aborted";
		static const std::string not_started = "not started";
		return started_ ? (termination_.empty() ? aborted : termination_) : not_started;
	}

	void set_termination_reason(const std::string& reason);

<<<<<<< HEAD
	void require_random(const simple_wml::document &data, const socket_ptr user);

	void handle_choice(const simple_wml::node& data, const socket_ptr user);
=======
	void handle_choice(const simple_wml::node& data, const player_map::iterator user);
>>>>>>> 0f8998d1

	void handle_random_choice(const simple_wml::node& data);

	void handle_controller_choice(const simple_wml::node& data);

	void reset_last_synced_context_id() { last_choice_request_id_ = -1; }
	/**
	 * Function which returns true iff 'player' controls any of the sides spcified in 'sides'.
	 */
	bool controls_side(const std::vector<int>& sides, const socket_ptr player) const;
private:
	//forbidden operations
	game(const game&);
	void operator=(const game&);

	size_t current_side() const { return (nsides_ ? end_turn_ % nsides_ : 0); }
	socket_ptr current_player() const
	{ return (nsides_ ? sides_[current_side()] : socket_ptr()); }
	bool is_current_player(const socket_ptr player) const
	{ return (current_player() == player); }
	bool is_muted_observer(const socket_ptr player) const;
	bool all_observers_muted() const { return all_observers_muted_; }
	void send_muted_observers(const socket_ptr user) const;

	bool send_taken_side(simple_wml::document& cfg, const simple_wml::node::child_list::const_iterator side) const;
	/**
	 * Figures out which side to take and tells that side to the game owner.
	 *
	 * The owner then should send a [scenario_diff] that implements the side
	 * change and a subsequent update_side_data() call makes it actually
	 * happen.
	 * First we look for a side where save_id= or current_player= matches the
	 * new user's name then we search for the first controller="network" side.
	 */
	bool take_side(const socket_ptr user);

	/**
	 * Send [change_controller] message to tell all clients the new controller's name
	 * or controller type (human or ai).
	 */
	void change_controller(const size_t side_num,
			const socket_ptr sock,
			const std::string& player_name,
<<<<<<< HEAD
			const bool player_left = true,
			const std::string& controller = "");
	void transfer_ai_sides(const socket_ptr player);
	void send_leave_game(socket_ptr user) const;
=======
			const bool player_left = true);
	void transfer_ai_sides(const network::connection player);
	void send_leave_game(network::connection user) const;
>>>>>>> 0f8998d1
	/**
		@param sides: a comma sperated list of side numbers to which the package should be sent,
	*/
	void send_data_sides(simple_wml::document& data, const simple_wml::string_span& sides,
			const socket_ptr exclude=socket_ptr(), std::string packet_type = "") const;
	void send_data_observers(simple_wml::document& data, const socket_ptr exclude=socket_ptr(), std::string packet_type = "") const;

	/**
	 * Send [observer] tags of all the observers in the game to the user or
	 * everyone if none given.
	 */
	void send_observerjoins(const socket_ptr sock=socket_ptr()) const;
	void send_observerquit(const socket_ptr observer) const;
	void send_history(const socket_ptr sock) const;

	/** In case of a host transfer, notify the new host about its status. */
	void notify_new_host();

	/** Shortcut to a convenience function for finding a user by name. */
	socket_ptr find_user(const simple_wml::string_span& name);

	bool observers_can_label() const { return false; }
	bool observers_can_chat() const { return true; }
	bool is_legal_command(const simple_wml::node& command, const socket_ptr user);

	/**
	 * Checks whether a user has the same IP as members of this game.
	 * If observer is true it only checks against players.
	 * @return  A comma separated string of members with matching IPs.
	 */
	std::string has_same_ip(const socket_ptr user, bool observer) const;

	/**
	 * Function which should be called every time a player ends their turn
	 * (i.e. [end_turn] received). This will update the 'turn' attribute for
	 * the game's description when appropriate. Will return true iff there has
	 * been a change.
	 */
	bool end_turn();

	/**
	 * Function to send a list of users to all clients.
	 *
	 * Only sends data if the game is initialized but not yet started.
	 */
	void send_user_list(const socket_ptr exclude=socket_ptr()) const;

	/** Returns the name of the user or "(unfound)". */
	std::string username(const socket_ptr pl) const;

	/** Returns a comma separated list of user names. */
	std::string list_users(user_vector users, const std::string& func) const;

	/** Function to log when we don't find a connection in player_info_. */
	void missing_user(socket_ptr socket, const std::string& func) const;

	/** calculates the initial value for sides_, side_controllerds_, nsides_*/
	void reset_sides();
	/** Helps debugging player and observer lists. */
	std::string debug_player_info() const;
	/** Helps debugging controller tweaks. */
	std::string debug_sides_info() const;

	PlayerMap& player_connections_;

	static int id_num;
	int id_;

	/** The name of the game. */
	std::string name_;
	std::string password_;

	/** The game host or later owner (if the host left). */
	socket_ptr owner_;

	/** A vector of players (members owning a side). */
	user_vector players_;

	/** A vector of observers (members not owning a side). */
	user_vector observers_;
	user_vector muted_observers_;

	/** A vector of side owners. */
	side_vector sides_;

	std::vector<CONTROLLER> side_controllers_;

	/** Number of sides in the current scenario. */
	int nsides_;
	bool started_;

	/**
		The current scenario data.´
		WRONG! This contains the initial state or the state from which
		the game was loaded from.
		Using this to make assumptions about the current gamestate is
		extremely dangerous and should especially not be done for anything
		that can be nodified by wml (especially by [modify_side]),
		like team_name, controller ... in [side].
		FIXME: move every code here that uses this object to query those
		information to the clients. But note that there are some checks
		(like controller == null) that are definitely needed by the server and
		in this case we should try to modify the client to inform the server if
		a change of those properties occur. Ofc we shouldn't update level_
		then, but rather store that information in a seperate object
		(like in side_controllers_).
	*/
	simple_wml::document level_;

	/** Replay data. */
	typedef boost::ptr_vector<simple_wml::document> t_history;
	mutable t_history history_;

	/** Pointer to the game's description in the games_and_users_list_. */
	simple_wml::node* description_;

	int end_turn_;
	int num_turns_;
	bool all_observers_muted_;

	std::vector<std::string> bans_;

	std::string termination_;

	bool save_replays_;
	std::string replay_save_path_;

	/** A wrapper for mersenne twister rng which generates randomness for this game */
	rand_rng::mt_rng rng_;
	int last_choice_request_id_;
};

struct game_is_member {
	game_is_member(socket_ptr sock) : sock_(sock) {}
	bool operator()(const game& g) const { return g.is_owner(sock_) || g.is_member(sock_); }

private:
	socket_ptr sock_;
};

struct game_id_matches {
	game_id_matches(int id) : id_(id) {}
	bool operator()(const game& g) const { return g.id() == id_; }

private:
	int id_;
};
}
#endif
<|MERGE_RESOLUTION|>--- conflicted
+++ resolved
@@ -37,9 +37,6 @@
 class game
 {
 public:
-<<<<<<< HEAD
-	game(PlayerMap& player_connections, socket_ptr host,
-=======
 	MAKE_ENUM(CONTROLLER,
 		(HUMAN, "human")
 		(AI, "ai")
@@ -47,8 +44,7 @@
 		(EMPTY, "null")
 	)
 
-	game(player_map& players, const network::connection host=0,
->>>>>>> 0f8998d1
+	game(PlayerMap& player_connections, socket_ptr host,
 			const std::string& name="", bool save_replays=false,
 			const std::string& replay_save_path="");
 	~game();
@@ -180,13 +176,7 @@
 	bool process_turn(simple_wml::document& data, const socket_ptr user);
 
 	/** Handles incoming [whiteboard] data. */
-<<<<<<< HEAD
 	void process_whiteboard(simple_wml::document& data, const socket_ptr user);
-	/** Handles incoming [change_controller_wml] data. */
-	void process_change_controller_wml(simple_wml::document& data, const socket_ptr user);
-=======
-	void process_whiteboard(simple_wml::document& data, const player_map::const_iterator user);
->>>>>>> 0f8998d1
 	/** Handles incoming [change_turns_wml] data. */
 	void process_change_turns_wml(simple_wml::document& data, const socket_ptr user);
 
@@ -245,13 +235,7 @@
 
 	void set_termination_reason(const std::string& reason);
 
-<<<<<<< HEAD
-	void require_random(const simple_wml::document &data, const socket_ptr user);
-
 	void handle_choice(const simple_wml::node& data, const socket_ptr user);
-=======
-	void handle_choice(const simple_wml::node& data, const player_map::iterator user);
->>>>>>> 0f8998d1
 
 	void handle_random_choice(const simple_wml::node& data);
 
@@ -295,16 +279,9 @@
 	void change_controller(const size_t side_num,
 			const socket_ptr sock,
 			const std::string& player_name,
-<<<<<<< HEAD
-			const bool player_left = true,
-			const std::string& controller = "");
+			const bool player_left = true);
 	void transfer_ai_sides(const socket_ptr player);
 	void send_leave_game(socket_ptr user) const;
-=======
-			const bool player_left = true);
-	void transfer_ai_sides(const network::connection player);
-	void send_leave_game(network::connection user) const;
->>>>>>> 0f8998d1
 	/**
 		@param sides: a comma sperated list of side numbers to which the package should be sent,
 	*/
