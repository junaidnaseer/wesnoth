--- conflicted
+++ resolved
@@ -22,6 +22,7 @@
 #include "quit_confirmation.hpp"
 #include "preferences.hpp"
 #include "video.hpp"
+#include "display.hpp"
 #if defined _WIN32
 #include "desktop/windows_tray_notification.hpp"
 #endif
@@ -324,19 +325,8 @@
 SDL_Event last_resize_event;
 bool last_resize_event_used = true;
 
-<<<<<<< HEAD
-bool resize_comparer(SDL_Event a, SDL_Event b) {
-	return a.type == SDL_WINDOWEVENT && a.type == b.type &&
-			a.window.event == SDL_WINDOWEVENT_RESIZED &&
-			a.window.event == b.window.event;
-}
-
-bool remove_on_resize(const SDL_Event &a) {
+static bool remove_on_resize(const SDL_Event &a) {
 	if (a.type == DRAW_EVENT || a.type == DRAW_ALL_EVENT) {
-=======
-static bool remove_on_resize(const SDL_Event &a) {
-	if (a.type == DRAW_EVENT) {
->>>>>>> 8952ca05
 		return true;
 	}
 	if (a.type == SHOW_HELPTIP_EVENT) {
