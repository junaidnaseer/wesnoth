/* $Id$ */
/*
   Copyright (C) 2003 by David White <davidnwhite@verizon.net>
   Part of the Battle for Wesnoth Project http://www.wesnoth.org/

   This program is free software; you can redistribute it and/or modify
   it under the terms of the GNU General Public License.
   This program is distributed in the hope that it will be useful,
   but WITHOUT ANY WARRANTY.

   See the COPYING file for more details.
*/

#include "global.hpp"

#include "game_config.hpp"
#include "game_errors.hpp"
#include "gettext.hpp"
#include "log.hpp"
#include "pathfind.hpp"
#include "preferences.hpp"
#include "random.hpp"
#include "unit.hpp"
#include "unit_types.hpp"
#include "unit_abilities.hpp"
#include "util.hpp"
#include "wassert.hpp"
#include "serialization/string_utils.hpp"
#include "halo.hpp"
#include "display.hpp"
#include "gamestatus.hpp"
#include "actions.hpp"
#include "game_events.hpp"
#include "sound.hpp"
#include "sdl_utils.hpp"
#include "variable.hpp"

#include <ctime>
#include <algorithm>
#include <cstdlib>
#include <iostream>
#include <sstream>
#include <iterator>

#define LOG_UT LOG_STREAM(info, engine)

namespace {
	const std::string ModificationTypes[] = { "object", "trait", "advance" };
	const size_t NumModificationTypes = sizeof(ModificationTypes)/
	                                    sizeof(*ModificationTypes);
}

static bool compare_unit_values(unit const &a, unit const &b)
{
	const int lvla = a.level();
	const int lvlb = b.level();

	const int xpa = a.max_experience() - a.experience();
	const int xpb = b.max_experience() - b.experience();

	return lvla > lvlb || (lvla == lvlb && xpa < xpb);
}

void sort_units(std::vector< unit > &units)
{
	std::sort(units.begin(), units.end(), compare_unit_values);
}







// Copy constructor
unit::unit(const unit& o):
		cfg_(o.cfg_),
		movement_b_(o.movement_b_),
		defense_b_(o.defense_b_),
		resistance_b_(o.resistance_b_),

		advances_to_(o.advances_to_),
		id_(o.id_),
		race_(o.race_),
		name_(o.name_),
		description_(o.description_),
		custom_unit_description_(o.custom_unit_description_),
		underlying_description_(o.underlying_description_),
		language_name_(o.language_name_),
		undead_variation_(o.undead_variation_),
		variation_(o.variation_),

		hit_points_(o.hit_points_),
		max_hit_points_(o.max_hit_points_),
		max_hit_points_b_(o.max_hit_points_b_),
		experience_(o.experience_),
		max_experience_(o.max_experience_),
		max_experience_b_(o.max_experience_b_),
		level_(o.level_),
		alignment_(o.alignment_),
		flag_rgb_(o.flag_rgb_),
		image_mods_(o.image_mods_),

		unrenamable_(o.unrenamable_),
		side_(o.side_),
		gender_(o.gender_),

		alpha_(o.alpha_),

		recruits_(o.recruits_),

		movement_(o.movement_),
		max_movement_(o.max_movement_),
		max_movement_b_(o.max_movement_b_),
		movement_costs_(o.movement_costs_),
		hold_position_(o.hold_position_),
		end_turn_(o.end_turn_),
		resting_(o.resting_),
		attacks_left_(o.attacks_left_),
		max_attacks_(o.max_attacks_),

		states_(o.states_),
		variables_(o.variables_),
		emit_zoc_(o.emit_zoc_),
		state_(o.state_),

		overlays_(o.overlays_),

		role_(o.role_),
		ai_special_(o.ai_special_),
		attacks_(o.attacks_),
		attacks_b_(o.attacks_b_),
		facing_(o.facing_),

		traits_description_(o.traits_description_),
		unit_value_(o.unit_value_),
		goto_(o.goto_),
		interrupted_move_(o.interrupted_move_),
		flying_(o.flying_),
		is_fearless_(o.is_fearless_),
		is_healthy_(o.is_healthy_),

		modification_descriptions_(o.modification_descriptions_),

		defensive_animations_(o.defensive_animations_),
		teleport_animations_(o.teleport_animations_),
		extra_animations_(o.extra_animations_),
		death_animations_(o.death_animations_),
		movement_animations_(o.movement_animations_),
		standing_animations_(o.standing_animations_),
		leading_animations_(o.leading_animations_),
		healing_animations_(o.healing_animations_),
		victory_animations_(o.victory_animations_),
		recruit_animations_(o.recruit_animations_),
		idle_animations_(o.idle_animations_),
		levelin_animations_(o.levelin_animations_),
		levelout_animations_(o.levelout_animations_),
		healed_animations_(o.healed_animations_),
		poison_animations_(o.poison_animations_),
		anim_(NULL),

		frame_begin_time_(o.frame_begin_time_),
		offset_(o.offset_),
		unit_halo_(o.unit_halo_),
		unit_anim_halo_(o.unit_anim_halo_),
		getsHit_(o.getsHit_),
		refreshing_(o.refreshing_),
		hidden_(o.hidden_),
		draw_bars_(o.draw_bars_),

		modifications_(o.modifications_),
		gamedata_(o.gamedata_),
		units_(o.units_),
		map_(o.map_),
		gamestatus_(o.gamestatus_),
		teams_(o.teams_)
{
	next_idling_ = 0;
	unit_halo_ = 0;
	unit_anim_halo_ = 0;
}

// Initilizes a unit from a config
unit::unit(const game_data* gamedata, unit_map* unitmap, const gamemap* map,
     const gamestatus* game_status, const std::vector<team>* teams,const config& cfg) :
	movement_(0), hold_position_(false),resting_(false),state_(STATE_STANDING),
	 facing_(gamemap::location::NORTH_EAST),flying_(false),
	 anim_(NULL),next_idling_(0),frame_begin_time_(0),unit_halo_(0),unit_anim_halo_(0),
	 draw_bars_(false),gamedata_(gamedata), units_(unitmap), map_(map),
	 gamestatus_(game_status),teams_(teams)
{
	read(cfg);
	getsHit_=0;
	end_turn_ = false;
	refreshing_  = false;
	hidden_ = false;
	offset_ = 0;
	if(race_->not_living()) {
		set_state("not_living","yes");
	}
	game_config::add_color_info(cfg);
}

unit::unit(const game_data& gamedata,const config& cfg) : movement_(0),
			hold_position_(false), resting_(false), state_(STATE_STANDING),
			facing_(gamemap::location::NORTH_EAST),
			flying_(false),anim_(NULL),next_idling_(0),frame_begin_time_(0),
			unit_halo_(0),unit_anim_halo_(0),draw_bars_(false),gamedata_(&gamedata),
			units_(NULL),map_(NULL), gamestatus_(NULL)
{
	read(cfg);
	getsHit_=0;
	end_turn_ = false;
	refreshing_  = false;
	hidden_ = false;
	offset_ = 0;
	if(race_->not_living()) {
		set_state("not_living","yes");
	}
}
unit_race::GENDER unit::generate_gender(const unit_type& type, bool gen)
{
	const std::vector<unit_race::GENDER>& genders = type.genders();
	if(genders.empty() == false) {
		return gen ? genders[get_random()%genders.size()] : genders.front();
	} else {
		return unit_race::MALE;
	}
}

// Initilizes a unit from a unit type
unit::unit(const game_data* gamedata, unit_map* unitmap, const gamemap* map,
           const gamestatus* game_status, const std::vector<team>* teams, const unit_type* t,
					 int side, bool use_traits, bool dummy_unit, unit_race::GENDER gender) :
	gender_(dummy_unit ? gender : generate_gender(*t,use_traits)), resting_(false), state_(STATE_STANDING), facing_(gamemap::location::NORTH_EAST),draw_bars_(false),
           gamedata_(gamedata),units_(unitmap),map_(map),gamestatus_(game_status),teams_(teams)
{
	goto_ = gamemap::location();
	side_ = side;
	movement_ = 0;
	attacks_left_ = 0;
	experience_ = 0;
	cfg_["upkeep"]="full";
	advance_to(&t->get_gender_unit_type(gender_));
	if(dummy_unit == false) validate_side(side_);
	if(use_traits) {
		//units that don't have traits generated are just generic
		//units, so they shouldn't get a description either.
		custom_unit_description_ = generate_description();
		generate_traits();
		underlying_description_ = description_;
	}else{
		underlying_description_ = id();
		if (race_->name() == "undead") {
			generate_traits();
		}
	}
	if(underlying_description_.empty()){
	  char buf[80];
	  sprintf(buf,"%s-%d",type()->id().c_str(),(SDL_GetTicks()));
	  underlying_description_ = buf;
	}

	unrenamable_ = false;
	anim_ = NULL;
	getsHit_=0;
	end_turn_ = false;
	hold_position_ = false;
	offset_ = 0;
	next_idling_ = 0;
	frame_begin_time_ = 0;
	unit_halo_ = 0;
	unit_anim_halo_ = 0;
}
unit::unit(const unit_type* t, int side, bool use_traits, bool dummy_unit, unit_race::GENDER gender) :
           gender_(dummy_unit ? gender : generate_gender(*t,use_traits)),
		   state_(STATE_STANDING),facing_(gamemap::location::NORTH_EAST),draw_bars_(false),
	   gamedata_(NULL), units_(NULL),map_(NULL),gamestatus_(NULL),teams_(NULL)
{
	goto_ = gamemap::location();
	side_ = side;
	movement_ = 0;
	attacks_left_ = 0;
	experience_ = 0;
	cfg_["upkeep"]="full";
	advance_to(&t->get_gender_unit_type(gender_));
	if(dummy_unit == false) validate_side(side_);
	if(use_traits) {
		//units that don't have traits generated are just generic
		//units, so they shouldn't get a description either.
		custom_unit_description_ = generate_description();
		generate_traits();
		underlying_description_ = description_;
	}else{
		underlying_description_ = id();
		if (race_->name() == "undead") {
			generate_traits();
		}
	}
	if(underlying_description_.empty()){
	  char buf[80];
	  sprintf(buf,"%s-%d",type()->id().c_str(),(SDL_GetTicks()));
	  underlying_description_ = buf;
	}

	unrenamable_ = false;
	next_idling_ = 0;
	frame_begin_time_ = 0;
	anim_ = NULL;
	getsHit_=0;
	end_turn_ = false;
	hold_position_ = false;
	offset_ = 0;
}

unit::~unit()
{
	if(unit_halo_) {
		halo::remove(unit_halo_);
	}
	if(unit_anim_halo_) {
		halo::remove(unit_anim_halo_);
	}

	delete anim_;

}



unit& unit::operator=(const unit& u)
{
	// use copy constructor to make sure we are coherant
	if (this != &u) {
		this->~unit();
		new (this) unit(u) ;
	}
	return *this ;
}



void unit::set_game_context(const game_data* gamedata, unit_map* unitmap, const gamemap* map, const gamestatus* game_status, const std::vector<team>* teams)
{
	gamedata_ = gamedata;
	units_ = unitmap;
	map_ = map;
	gamestatus_ = game_status;
	teams_ = teams;
}
void unit::write_checksum(std::string& str) const
{
	config unit_config;
	write(unit_config);
	unit_config["controller"] = "";
	// since the ai messes up the 'moves' attribute, ignore that for the checksum
	unit_config["moves"] = "";
	str = unit_config.hash();
}

void unit::generate_traits()
{
	if(!traits_description_.empty())
		return;

	wassert(gamedata_ != NULL);
	const game_data::unit_type_map::const_iterator type = gamedata_->unit_types.find(id());
	//calculate the unit's traits
	std::vector<config*> candidate_traits = type->second.possible_traits();
	std::vector<config*> traits;

	const size_t num_traits = type->second.num_traits();
	for(size_t n = 0; n != num_traits && candidate_traits.empty() == false; ++n) {
		const int num = get_random()%candidate_traits.size();
		traits.push_back(candidate_traits[num]);
		candidate_traits.erase(candidate_traits.begin()+num);
	}

	for(std::vector<config*>::const_iterator j = traits.begin(); j != traits.end(); ++j) {
		modifications_.add_child("trait",**j);
	}

	apply_modifications();
}

// Advances this unit to another type
void unit::advance_to(const unit_type* t)
{
	t = &t->get_gender_unit_type(gender_).get_variation(variation_);
	reset_modifications();
	// remove old animations
	cfg_.clear_children("defend");
	cfg_.clear_children("teleport_anim");
	cfg_.clear_children("extra_anim");
	cfg_.clear_children("death");
	cfg_.clear_children("movement_anim");
	cfg_.clear_children("leading_anim");
	cfg_.clear_children("healing_anim");
	cfg_.clear_children("standing_anim");
	cfg_.clear_children("attack");
	cfg_.clear_children("abilities");
	// clear cache of movement costs
	movement_costs_.clear();

	if(t->movement_type().get_parent()) {
		cfg_ = cfg_.merge_with(t->movement_type().get_parent()->get_cfg());
	}
	//if unit has specific profile, remember it and have it after advaces
	bool specific_profile = false;
	std::string profile;
	if (type() != NULL)
	{
		specific_profile = (cfg_["profile"] != type()->cfg_["profile"]);
		if (specific_profile)
		{
			profile = cfg_["profile"];
		}
	}
	cfg_ = cfg_.merge_with(t->cfg_);
	if (specific_profile)
	{
	cfg_["profile"] = profile;
	}
	cfg_.clear_children("male");
	cfg_.clear_children("female");

	advances_to_ = t->advances_to();

	race_ = t->race_;
	language_name_ = t->language_name();
	cfg_["unit_description"] = t->unit_description();
	undead_variation_ = t->undead_variation();
	max_experience_ = t->experience_needed(false);
	level_ = t->level();
	alignment_ = t->alignment();
	alpha_ = t->alpha();
	hit_points_ = t->hitpoints();
	max_hit_points_ = t->hitpoints();
	max_movement_ = t->movement();
	emit_zoc_ = t->level();
	attacks_ = t->attacks();
	unit_value_ = t->cost();
	flying_ = t->movement_type().is_flying();

	max_attacks_ = lexical_cast_default<int>(t->cfg_["attacks"],1);
	defensive_animations_ = t->defensive_animations_;
	teleport_animations_ = t->teleport_animations_;
	extra_animations_ = t->extra_animations_;
	death_animations_ = t->death_animations_;
	movement_animations_ = t->movement_animations_;
	standing_animations_ = t->standing_animations_;
	leading_animations_ = t->leading_animations_;
	healing_animations_ = t->healing_animations_;
	victory_animations_ = t->victory_animations_;
	recruit_animations_ = t->recruit_animations_;
	idle_animations_ = t->idle_animations_;
	levelin_animations_ = t->levelin_animations_;
	levelout_animations_ = t->levelout_animations_;
	healed_animations_ = t->healed_animations_;
	poison_animations_ = t->poison_animations_;
	flag_rgb_ = t->flag_rgb();

	backup_state();
	//apply modifications etc, refresh the unit
	apply_modifications();
	if(id()!=t->id() || cfg_["gender"] != cfg_["gender_id"]) {
		heal_all();
		id_ = t->id();
		cfg_["id"] = id_;
		cfg_["gender_id"] = cfg_["gender"];
	}
	game_events::add_events(cfg_.get_children("event"),id_);
	cfg_.clear_children("event");

	set_state("poisoned","");
	set_state("slowed","");
	set_state("stoned","");
	if(race_->not_living()) {
		set_state("not_living","yes");
	}
	end_turn_ = false;
	refreshing_  = false;
	hidden_ = false;
}

const unit_type* unit::type() const
{
	wassert(gamedata_ != NULL);
	std::map<std::string,unit_type>::const_iterator i = gamedata_->unit_types.find(id());
	if(i != gamedata_->unit_types.end()) {
		return &i->second;
	}
	return NULL;
}

// the unit's profile
const std::string& unit::profile() const
{
	if(cfg_["profile"] != "" && cfg_["profile"] != "unit_image") {
		return cfg_["profile"];
	}
	return absolute_image();
}

SDL_Colour unit::hp_color() const
{
  double unit_energy = 0.0;
  SDL_Color energy_colour = {0,0,0,0};

  if(max_hitpoints() > 0) {
    unit_energy = double(hitpoints())/double(max_hitpoints());
  }

  if(1.0 == unit_energy){
    energy_colour.r = 33;
    energy_colour.g = 225;
    energy_colour.b = 0;
  } else if(unit_energy > 1.0) {
    energy_colour.r = 100;
    energy_colour.g = 255;
    energy_colour.b = 100;
  } else if(unit_energy >= 0.75) {
    energy_colour.r = 170;
    energy_colour.g = 255;
    energy_colour.b = 0;
  } else if(unit_energy >= 0.5) {
    energy_colour.r = 255;
    energy_colour.g = 155;
    energy_colour.b = 0;
  } else if(unit_energy >= 0.25) {
    energy_colour.r = 255;
    energy_colour.g = 175;
    energy_colour.b = 0;
  } else {
    energy_colour.r = 255;
    energy_colour.g = 0;
    energy_colour.b = 0;
  }
  return energy_colour;
}
SDL_Colour unit::xp_color() const
{
  const SDL_Color near_advance_colour = {255,255,255,0};
  const SDL_Color mid_advance_colour = {150,255,255,0};
  const SDL_Color far_advance_colour = {0,205,205,0};
  const SDL_Color normal_colour = {0,160,225,0};
  const SDL_Color near_amla_colour = {225,0,255,0};
  const SDL_Color mid_amla_colour = {169,30,255,0};
  const SDL_Color far_amla_colour = {139,0,237,0};
  const SDL_Color amla_colour = {100,0,150,0};
  const bool near_advance = max_experience() - experience() <= game_config::kill_experience;
  const bool mid_advance = max_experience() - experience() <= game_config::kill_experience*2;
  const bool far_advance = max_experience() - experience() <= game_config::kill_experience*3;

  SDL_Color colour=normal_colour;
  if(advances_to().size()){
    if(near_advance){
      colour=near_advance_colour;
    } else if(mid_advance){
      colour=mid_advance_colour;
    } else if(far_advance){
      colour=far_advance_colour;
    }
  } else if (get_modification_advances().size()){
    if(near_advance){
      colour=near_amla_colour;
    } else if(mid_advance){
      colour=mid_amla_colour;
    } else if(far_advance){
      colour=far_amla_colour;
    } else {
      colour=amla_colour;
    }
  }
  return(colour);
}

std::vector<Uint32> unit::team_rgb_range() const
{
  std::vector<Uint32> temp;
  temp.push_back(team::get_side_rgb(side()));
  temp.push_back(team::get_side_rgb_max(side()));
  temp.push_back(team::get_side_rgb_min(side()));
  return(temp);
}

const std::vector<Uint32>& unit::flag_rgb() const { 
  return game_config::tc_info(flag_rgb_);
}

void unit::set_movement(int moves)
{
	hold_position_ = false;
	end_turn_ = false;
	movement_ = maximum<int>(0,minimum<int>(moves,max_movement_));
}

void unit::end_unit_turn()
{
//	wassert("not done" == "done");
	if(movement_ == total_movement()) {
		movement_ = 0;
		set_state("not_moved","yes");
	} else if(movement_ >= 0) {
		movement_ = 0;
	}
}
void unit::new_turn()
{
	end_turn_ = false;
	movement_ = total_movement();
	attacks_left_ = max_attacks_;
	if(has_ability_type("hides")) {
		set_state("hides","yes");
	}
	if(incapacitated()) {
		set_attacks(0);
	}
	if (hold_position_) {
		end_turn_ = true;
	}
}
void unit::end_turn()
{
	set_state("slowed","");
	if((movement_ != total_movement()) && !utils::string_bool(get_state("not_moved"))) {
		resting_ = false;
	}
	set_state("not_moved","");
	//clear interrupted move
	set_interrupted_move(gamemap::location());
}
void unit::new_level()
{
	role_ = "";
	ai_special_ = "";

	//set the goto command to be going to no-where
	goto_ = gamemap::location();

	remove_temporary_modifications();

	//reapply all permanent modifications
	apply_modifications();

	heal_all();
	set_state("slowed","");
	set_state("poisoned","");
	set_state("stoned","");
}
void unit::remove_temporary_modifications()
{
	for(unsigned int i = 0; i != NumModificationTypes; ++i) {
		const std::string& mod = ModificationTypes[i];
		const config::child_list& mods = modifications_.get_children(mod);
		for(size_t j = 0; j != mods.size(); ++j) {
			if((*mods[j])["duration"] != "forever" && (*mods[j])["duration"] != "") {
				modifications_.remove_child(mod,j);
				--j;
			}
		}
	}
}

void unit::heal(int amount)
{
	int max_hp = max_hitpoints();
	if (hit_points_ < max_hp) {
		hit_points_ += amount;
		if (hit_points_ > max_hp) {
			hit_points_ = max_hp;
		}
	}
	if(hit_points_<1) {
		hit_points_ = 1;
	}
}

const std::string unit::get_state(const std::string& state) const
{
	std::map<std::string,std::string>::const_iterator i = states_.find(state);
	if(i != states_.end()) {
		return i->second;
	}
	return "";
}
void unit::set_state(const std::string& state, const std::string& value)
{
	if(value == "") {
		std::map<std::string,std::string>::iterator i = states_.find(state);
		if(i != states_.end()) {
			states_.erase(i);
		}
	} else {
		states_[state] = value;
	}
}


bool unit::has_ability_by_id(const std::string& ability) const
{
	const config* abil = cfg_.child("abilities");
	if(abil) {
		for(config::child_map::const_iterator i = abil->all_children().begin(); i != abil->all_children().end(); ++i) {
			for(config::child_list::const_iterator j = i->second.begin(); j != i->second.end(); ++j) {
				if((**j)["id"] == ability) {
					return true;
				}
			}
		}
	}
	return false;
}

bool unit::matches_filter(const config& orig_cfg,const gamemap::location& loc,bool use_flat_tod) const
{
	vconfig tmp_vconf(&orig_cfg);
	config tmp_unit;
	write(tmp_unit);
	tmp_vconf.add_local_var("_filtered_unit",tmp_unit);
	config cfg = tmp_vconf.get_parsed_config();
	const std::string& description = cfg["description"];
	const std::string& speaker = cfg["speaker"];
	const std::string& type = cfg["type"];
	const std::string& ability = cfg["ability"];
	const std::string& side = cfg["side"];
	const std::string& weapon = cfg["has_weapon"];
	const std::string& role = cfg["role"];
	const std::string& ai_special = cfg["ai_special"];
	const std::string& race = cfg["race"];
	const std::string& gender = cfg["gender"];
	const std::string& canrecruit = cfg["canrecruit"];
	const std::string& level = cfg["level"];

	if(description.empty() == false && description != this->underlying_description()) {
		return false;
	}

	//allow 'speaker' as an alternative to description, since people use it so often
	if(speaker.empty() == false && speaker != this->underlying_description()) {
		return false;
	}

	const config* filter_location = cfg.child("filter_location");
	if(filter_location) {
		wassert(map_ != NULL);
		wassert(gamestatus_ != NULL);
		wassert(units_ != NULL);
		bool res = map_->terrain_matches_filter(loc,*filter_location,*gamestatus_,*units_,use_flat_tod);
		if(res == false) {
			return false;
		}
	}

	const std::string& this_type = id();

	//the type could be a comma separated list of types
	if(type.empty() == false && type != this_type) {

		//we only do the full CSV search if we find a comma in there,
		//and if the subsequence is found within the main sequence. This
		//is because doing the full CSV split is expensive
		if(std::find(type.begin(),type.end(),',') != type.end() &&
		   std::search(type.begin(),type.end(),this_type.begin(),
			           this_type.end()) != type.end()) {
			const std::vector<std::string>& vals = utils::split(type);

			if(std::find(vals.begin(),vals.end(),this_type) == vals.end()) {
				return false;
			}
		} else {
			return false;
		}
	}

	if(ability.empty() == false && has_ability_by_id(ability) == false) {
		if(std::find(ability.begin(),ability.end(),',') != ability.end()) {
			const std::vector<std::string>& vals = utils::split(ability);
			bool has_ability = false;
			for(std::vector<std::string>::const_iterator this_ability = vals.begin(); this_ability != vals.end(); ++this_ability) {
				if(has_ability_by_id(*this_ability)) {
					has_ability = true;
					break;
				}
			}
			if(!has_ability) {
				return false;
			}
		} else {
			return false;
		}
	}

	if(race.empty() == false && race_->name() != race) {
		return false;
	}

	if(gender.empty() == false) {
		const unit_race::GENDER gender_type = gender == "female" ? unit_race::FEMALE : unit_race::MALE;
		if(gender_type != this->gender()) {
			return false;
		}
	}

	if(side.empty() == false && this->side() != (unsigned)atoi(side.c_str()))
	  {
		if(std::find(side.begin(),side.end(),',') != side.end()) {
			const std::vector<std::string>& vals = utils::split(side);

			std::ostringstream s;
			s << (this->side());
			if(std::find(vals.begin(),vals.end(),s.str()) == vals.end()) {
				return false;
			}
		} else {
			return false;
		}
	  }

	if(weapon.empty() == false) {
		bool has_weapon = false;
		const std::vector<attack_type>& attacks = this->attacks();
		for(std::vector<attack_type>::const_iterator i = attacks.begin();
		    i != attacks.end(); ++i) {
			if(i->id() == weapon) {
				has_weapon = true;
			}
		}

		if(!has_weapon)
			return false;
	}

	if(role.empty() == false && role_ != role) {
		return false;
	}

	if(ai_special.empty() == false && ai_special_ != ai_special) {
		return false;
	}

	if (canrecruit.empty() == false && (canrecruit == "1") != can_recruit())
		return false;

	if(level.empty() == false && level_ != lexical_cast_default<int>(level,-1)) {
		return false;
	}

	//if there are [not] tags below this tag, it means that the filter
	//should not match if what is in the [not] tag does match
	const config::child_list& negatives = cfg.get_children("not");
	for(config::child_list::const_iterator not_it = negatives.begin(); not_it != negatives.end(); ++not_it) {
		if(matches_filter(**not_it,loc)) {
			return false;
		}
	}

	// now start with the new WML based comparison
	// if a key is in the unit and in the filter, they should match
	// filter only => not for us
	// unit only => not filtered
	config unit_cfg;
	write(unit_cfg);
	config::const_child_itors my_range = cfg.child_range("wml_filter");
	//now, match the kids, WML based
	for(config::const_child_iterator i = my_range.first; i != my_range.second; ++i) {
		if(!unit_cfg.matches(**i)) return false;
	}
	return true;
}


/**
* Initializes this unit from a cfg object.
*
* \param cfg  Configuration object from which to read the unit
*/
void unit::read(const config& cfg)
{
	if(cfg["id"]=="" && cfg["type"]=="") {
		throw game::load_game_failed("Attempt to de-serialize an empty unit");
	}
	cfg_ = cfg;
	side_ = lexical_cast_default<int>(cfg["side"]);
	if(side_ <= 0) {
		side_ = 1;
	}

	validate_side(side_);
	bool id_set = cfg["id"] != "";

	/* prevent un-initialized variables */
	max_hit_points_=1;
	hit_points_=1;
	max_movement_=0;
	max_experience_=0;
	/* */

	const std::string& gender = cfg["gender"];
	if(gender == "female") {
		gender_ = unit_race::FEMALE;
	} else {
		gender_ = unit_race::MALE;
	}

	variation_ = cfg["variation"];

	wassert(gamedata_ != NULL);
	description_ = cfg["description"];
	custom_unit_description_ = cfg["user_description"];
	std::string custom_unit_desc = cfg["unit_description"];

	underlying_description_ = cfg["description"];
	if(underlying_description_.empty()){
	  char buf[80];
	  sprintf(buf,"%s-%d",cfg["type"].c_str(),(SDL_GetTicks()%1000000));
	  underlying_description_ = buf;
	}
	if(description_.empty()) {
	  description_ = cfg["type"].c_str();
	}

	role_ = cfg["role"];
	ai_special_ = cfg["ai_special"];
	overlays_ = utils::split(cfg["overlays"]);
	if(overlays_.size() == 1 && overlays_.front() == "") {
		overlays_.clear();
	}
	const config* const variables = cfg.child("variables");
	if(variables != NULL) {
		variables_ = *variables;
		cfg_.remove_child("variables",0);
	} else {
		variables_.clear();
	}

	advances_to_ = utils::split(cfg["advances_to"]);
	if(advances_to_.size() == 1 && advances_to_.front() == "") {
		advances_to_.clear();
	}

	name_ = cfg["name"];
	language_name_ = cfg["language_name"];
	undead_variation_ = cfg["undead_variation"];

	flag_rgb_ = cfg["flag_rgb"];
	alpha_ = lexical_cast_default<fixed_t>(cfg["alpha"]);

	level_ = lexical_cast_default<int>(cfg["level"]);
	unit_value_ = lexical_cast_default<int>(cfg["value"]);

	facing_ = gamemap::location::parse_direction(cfg["facing"]);
	if(facing_ == gamemap::location::NDIRECTIONS) facing_ = gamemap::location::NORTH_EAST;

	recruits_ = utils::split(cfg["recruits"]);
	if(recruits_.size() == 1 && recruits_.front() == "") {
		recruits_.clear();
	}
	attacks_left_ = lexical_cast_default<int>(cfg["attacks_left"]);
	const config* mods = cfg.child("modifications");
	if(mods) {
		modifications_ = *mods;
		cfg_.remove_child("modifications",0);
	}

	bool type_set = false;
	id_ = "";
	wassert(gamedata_ != NULL);
	if(cfg["type"] != "" && cfg["type"] != cfg["id"] || cfg["gender"] != cfg["gender_id"]) {
		std::map<std::string,unit_type>::const_iterator i = gamedata_->unit_types.find(cfg["type"]);
		if(i != gamedata_->unit_types.end()) {
			advance_to(&i->second.get_gender_unit_type(gender_));
			type_set = true;
		} else {
			LOG_STREAM(err, engine) << "unit of type " << cfg["type"] << " not found!\n";
			throw game::game_error("Unknown unit type '" + cfg["type"] + "'");
		}
		attacks_left_ = max_attacks_;
		if(cfg["moves"]=="") {
			movement_ = max_movement_;
		}
		if(movement_ < 0) {
			attacks_left_ = 0;
			movement_ = 0;
		}
	}
	if(cfg_["id"]=="") {
		id_ = cfg_["type"];
	} else {
		id_ = cfg_["id"];
	}
	if(!type_set || cfg["race"] != "") {
		const race_map::const_iterator race_it = gamedata_->races.find(cfg["race"]);
		if(race_it != gamedata_->races.end()) {
			race_ = &race_it->second;
		} else {
			static const unit_race dummy_race;
			race_ = &dummy_race;
		}
	}
	variation_ = cfg["variation"];
	if(!type_set || cfg["max_attacks"] != "") {
		max_attacks_ = minimum<int>(1,lexical_cast_default<int>(cfg["max_attacks"]));
	}
	if(!type_set || cfg["zoc"] != "") {
		emit_zoc_ = lexical_cast_default<int>(cfg["zoc"]);
	}
	if(cfg["max_hitpoints"] != "") {
		max_hit_points_ = lexical_cast_default<int>(cfg["max_hitpoints"]);
	}
	if(cfg["max_moves"] != "") {
		max_movement_ = lexical_cast_default<int>(cfg["max_moves"]);
	}
	if(cfg["max_experience"] != "") {
		max_experience_ = lexical_cast_default<int>(cfg["max_experience"]);
	}
	if(cfg["flying"] != "") {
		flying_ = utils::string_bool(cfg["flying"]);
	}
	if(custom_unit_desc != "") {
		cfg_["unit_description"] = custom_unit_desc;
	}

	if(cfg["profile"] != "" && !id_set) {
		cfg_["profile"] = cfg["profile"];
	}

	std::map<std::string,unit_type>::const_iterator uti = gamedata_->unit_types.find(cfg["type"]);
	const unit_type* ut = NULL;
	if(uti != gamedata_->unit_types.end()) {
		ut = &uti->second.get_gender_unit_type(gender_).get_variation(variation_);
	}
	if(!type_set) {
		if(ut) {
			if(cfg_["unit_description"] == "") {
				cfg_["unit_description"] = ut->unit_description();
			}
			config t_atks;
			config u_atks;
			config::const_child_itors range;
			for(range = ut->cfg_.child_range("attack");
			    range.first != range.second; ++range.first) {
				t_atks.add_child("attack",**range.first);
			}
			for(range = cfg.child_range("attack");
			    range.first != range.second; ++range.first) {
				u_atks.add_child("attack",**range.first);
			}
			u_atks = t_atks.merge_with(u_atks);
			for(range = u_atks.child_range("attack");
			    range.first != range.second; ++range.first) {
				attacks_.push_back(attack_type(**range.first,id(),image_fighting((**range.first)["range"] == "ranged" ? attack_type::LONG_RANGE : attack_type::SHORT_RANGE)));
			}
			std::vector<attack_type>::iterator at;
			for(at = attacks_.begin(); at != attacks_.end(); ++at) {
				at->get_cfg().clear_children("animation");
			}
			for(at = attacks_b_.begin(); at != attacks_b_.end(); ++at) {
				at->get_cfg().clear_children("animation");
			}
		} else {
			for(config::const_child_itors range = cfg.child_range("attack");
			    range.first != range.second; ++range.first) {
				attacks_.push_back(attack_type(**range.first,id(),image_fighting((**range.first)["range"] == "ranged" ? attack_type::LONG_RANGE : attack_type::SHORT_RANGE)));
			}
		}
	} else {
		std::vector<attack_type>::iterator at;
		for(at = attacks_.begin(); at != attacks_.end(); ++at) {
			at->get_cfg().clear_children("animation");
		}
		for(at = attacks_b_.begin(); at != attacks_b_.end(); ++at) {
			at->get_cfg().clear_children("animation");
		}
	}
	cfg_.clear_children("attack");
	const config* status_flags = cfg.child("status");
	if(status_flags) {
		for(string_map::const_iterator st = status_flags->values.begin(); st != status_flags->values.end(); ++st) {
			// backwards compatibility
			if(st->first == "stone") {
				states_["stoned"] = st->second;
			} else {
				states_[st->first] = st->second;
			}
		}
		cfg_.remove_child("status",0);
	}
	if(cfg["ai_special"] == "guardian") {
		set_state("guardian","yes");
	}
	if(!type_set) {
		backup_state();
		apply_modifications();
	}
	if(utils::string_bool(cfg["random_traits"]) ||
	    race_->name() == "undead") {
		generate_traits();
		cfg_["random_traits"] = "";
	}
	if(cfg["hitpoints"] != "") {
		hit_points_ = lexical_cast_default<int>(cfg["hitpoints"]);
	} else {
		hit_points_ = max_hit_points_;
	}
	goto_.x = lexical_cast_default<int>(cfg["goto_x"]) - 1;
	goto_.y = lexical_cast_default<int>(cfg["goto_y"]) - 1;
	if(cfg["moves"] != "") {
		movement_ = lexical_cast_default<int>(cfg["moves"]);
		if(movement_ < 0) {
			attacks_left_ = 0;
			movement_ = 0;
		}
	} else {
		movement_ = max_movement_;
	}
	experience_ = lexical_cast_default<int>(cfg["experience"]);
	resting_ = utils::string_bool(cfg["resting"]);
	unrenamable_ = utils::string_bool(cfg["unrenamable"]);
	if(cfg["alignment"]=="lawful") {
		alignment_ = unit_type::LAWFUL;
	} else if(cfg["alignment"]=="neutral") {
		alignment_ = unit_type::NEUTRAL;
	} else if(cfg["alignment"]=="chaotic") {
		alignment_ = unit_type::CHAOTIC;
	} else if(cfg["type"]=="") {
		alignment_ = unit_type::NEUTRAL;
	}
	if(utils::string_bool(cfg["generate_description"])) {
		custom_unit_description_ = generate_description();
		cfg_["generate_description"] = "";
	}

	if(!type_set) {
		if(ut) {
			defensive_animations_ = ut->defensive_animations_;
			teleport_animations_ = ut->teleport_animations_;
			extra_animations_ = ut->extra_animations_;
			death_animations_ = ut->death_animations_;
			movement_animations_ = ut->movement_animations_;
			standing_animations_ = ut->standing_animations_;
			leading_animations_ = ut->leading_animations_;
			healing_animations_ = ut->healing_animations_;
			victory_animations_ = ut->victory_animations_;
			recruit_animations_ = ut->recruit_animations_;
			idle_animations_ = ut->idle_animations_;
			levelin_animations_ = ut->levelin_animations_;
			levelout_animations_ = ut->levelout_animations_;
			healed_animations_ = ut->healed_animations_;
			poison_animations_ = ut->poison_animations_;
			// remove animations from private cfg, since they're not needed there now
			cfg_.clear_children("defend");
			cfg_.clear_children("teleport_anim");
			cfg_.clear_children("extra_anim");
			cfg_.clear_children("death");
			cfg_.clear_children("movement_anim");
			cfg_.clear_children("standing_anim");
			cfg_.clear_children("leading_anim");
			cfg_.clear_children("healing_anim");
			cfg_.clear_children("victory_anim");
			cfg_.clear_children("recruit_anim");
			cfg_.clear_children("idle_anim");
			cfg_.clear_children("levelin_anim");
			cfg_.clear_children("levelout_anim");
			cfg_.clear_children("healed_anim");
			cfg_.clear_children("poison_anim");
		} else {
			const config::child_list& defends = cfg_.get_children("defend");
			const config::child_list& teleports = cfg_.get_children("teleport_anim");
			const config::child_list& extra_anims = cfg_.get_children("extra_anim");
			const config::child_list& deaths = cfg_.get_children("death");
			const config::child_list& movement_anims = cfg_.get_children("movement_anim");
			const config::child_list& standing_anims = cfg_.get_children("standing_anim");
			const config::child_list& leading_anims = cfg_.get_children("leading_anim");
			const config::child_list& healing_anims = cfg_.get_children("healing_anim");
			const config::child_list& victory_anims = cfg_.get_children("victory_anim");
			const config::child_list& recruit_anims = cfg_.get_children("recruit_anim");
			const config::child_list& idle_anims = cfg_.get_children("idle_anim");
			const config::child_list& levelin_anims = cfg_.get_children("levelin_anim");
			const config::child_list& levelout_anims = cfg_.get_children("levelout_anim");
			const config::child_list& healed_anims = cfg_.get_children("healed_anim");
			const config::child_list& poison_anims = cfg_.get_children("poison_anim");
			for(config::child_list::const_iterator d = defends.begin(); d != defends.end(); ++d) {
				defensive_animations_.push_back(defensive_animation(**d));
			}
			if(defensive_animations_.empty()) {
				defensive_animations_.push_back(defensive_animation(-150,unit_frame(absolute_image(),300)));
				// always have a defensive animation
			}

			for(config::child_list::const_iterator t = teleports.begin(); t != teleports.end(); ++t) {
				teleport_animations_.push_back(unit_animation(**t));
			}
			if(teleport_animations_.empty()) {
				teleport_animations_.push_back(unit_animation(-20,unit_frame(absolute_image(),40)));
				// always have a teleport animation
			}

			for(config::child_list::const_iterator extra_anim = extra_anims.begin(); extra_anim != extra_anims.end(); ++extra_anim) {
				extra_animations_.insert(std::pair<std::string,unit_animation>((**extra_anim)["flag"],unit_animation(**extra_anim)));
			}

			for(config::child_list::const_iterator death = deaths.begin(); death != deaths.end(); ++death) {
				death_animations_.push_back(death_animation(**death));
			}
			if(death_animations_.empty()) {
				death_animations_.push_back(death_animation(0,unit_frame(absolute_image(),10)));
				// always have a death animation
			}

			for(config::child_list::const_iterator movement_anim = movement_anims.begin(); movement_anim != movement_anims.end(); ++movement_anim) {
				movement_animations_.push_back(movement_animation(**movement_anim));
			}
			if(movement_animations_.empty()) {
				movement_animations_.push_back(movement_animation(0,unit_frame(absolute_image(),150)));
				// always have a movement animation
			}

			for(config::child_list::const_iterator standing_anim = standing_anims.begin(); standing_anim != standing_anims.end(); ++standing_anim) {
				standing_animations_.push_back(standing_animation(**standing_anim));
			}
			if(standing_animations_.empty()) {
				standing_animations_.push_back(standing_animation(0,unit_frame(absolute_image(),0)));
				// always have a standing animation
			}

			for(config::child_list::const_iterator leading_anim = leading_anims.begin(); leading_anim != leading_anims.end(); ++leading_anim) {
				leading_animations_.push_back(leading_animation(**leading_anim));
			}
			if(leading_animations_.empty()) {
				leading_animations_.push_back(leading_animation(0,unit_frame(absolute_image(),150)));
				// always have a leading animation
			}

			for(config::child_list::const_iterator victory_anim = victory_anims.begin(); victory_anim != victory_anims.end(); ++victory_anim) {
				victory_animations_.push_back(victory_animation(**victory_anim));
			}
			if(victory_animations_.empty()) {
				victory_animations_.push_back(victory_animation(0,unit_frame(absolute_image(),150)));
							// always have a victory animation
			}

			for(config::child_list::const_iterator healing_anim = healing_anims.begin(); healing_anim != healing_anims.end(); ++healing_anim) {
				healing_animations_.push_back(healing_animation(**healing_anim));
			}
			if(healing_animations_.empty()) {
				healing_animations_.push_back(healing_animation(0,unit_frame(image_healing(),150,
								"1.0","",0,"",image_halo_healing(),0,0)));
				// always have a healing animation
			}

			for(config::child_list::const_iterator recruit_anim = recruit_anims.begin(); recruit_anim != recruit_anims.end(); ++recruit_anim) {
				recruit_animations_.push_back(recruit_animation(**recruit_anim));
			}
			if(recruit_animations_.empty()) {
				recruit_animations_.push_back(recruit_animation(0,unit_frame(absolute_image(),600,"0~1:600")));
				// always have a recruit animation
			}

			for(config::child_list::const_iterator idle_anim = idle_anims.begin(); idle_anim != idle_anims.end(); ++idle_anim) {
				idle_animations_.push_back(idle_animation(**idle_anim));
			}
			// idle animations can be empty

			for(config::child_list::const_iterator levelin_anim = levelin_anims.begin(); levelin_anim != levelin_anims.end(); ++levelin_anim) {
				levelin_animations_.push_back(levelin_animation(**levelin_anim));
			}
			if(levelin_animations_.empty()) {
				levelin_animations_.push_back(levelin_animation(0,unit_frame(absolute_image(),600,"1.0","",display::rgb(255,255,255),"1~0:600")));
				// always have a levelin animation
			}

			for(config::child_list::const_iterator levelout_anim = levelout_anims.begin(); levelout_anim != levelout_anims.end(); ++levelout_anim) {
				levelout_animations_.push_back(levelout_animation(**levelout_anim));
			}
			if(levelout_animations_.empty()) {
				levelout_animations_.push_back(levelout_animation(0,unit_frame(absolute_image(),600,"1.0","",display::rgb(255,255,255),"0~1:600")));
				// always have a levelout animation
			}

			for(config::child_list::const_iterator healed_anim = healed_anims.begin(); healed_anim != healed_anims.end(); ++healed_anim) {
				healed_animations_.push_back(healed_animation(**healed_anim));
			}
			if(healed_animations_.empty()) {
				healed_animations_.push_back(healed_animation(0,unit_frame(absolute_image(),240,"1.0","",display::rgb(255,255,255),"0:30,0.5:30,0:30,0.5:30,0:30,0.5:30,0:30,0.5:30")));
				// always have a healed animation
			}

			for(config::child_list::const_iterator poison_anim = poison_anims.begin(); poison_anim != poison_anims.end(); ++poison_anim) {
				poison_animations_.push_back(poison_animation(**poison_anim));
			}
			if(poison_animations_.empty()) {
				poison_animations_.push_back(poison_animation(0,unit_frame(absolute_image(),240,"1.0","",display::rgb(0,255,0),"0:30,0.5:30,0:30,0.5:30,0:30,0.5:30,0:30,0.5:30")));
				// always have a healed animation
			}

		}
	} else {
		// remove animations from private cfg, since they're not needed there now
		cfg_.clear_children("defend");
		cfg_.clear_children("teleport_anim");
		cfg_.clear_children("extra_anim");
		cfg_.clear_children("death");
		cfg_.clear_children("movement_anim");
		cfg_.clear_children("standing_anim");
		cfg_.clear_children("leading_anim");
		cfg_.clear_children("healing_anim");
		cfg_.clear_children("victory_anim");
		cfg_.clear_children("recruit_anim");
		cfg_.clear_children("idle_anim");
		cfg_.clear_children("levelin_anim");
		cfg_.clear_children("levelout_anim");
		cfg_.clear_children("healed_anim");
		cfg_.clear_children("poison_anim");
	}
	game_events::add_events(cfg_.get_children("event"),id_);
	cfg_.clear_children("event");
}
void unit::write(config& cfg) const
{
	// if a location has been saved in the config, keep it
	std::string x = cfg["x"];
	std::string y = cfg["y"];
	cfg.append(cfg_);
	cfg.clear_children("movement_costs");
	cfg.clear_children("defense");
	cfg.clear_children("resistance");
	cfg.add_child("movement_costs",movement_b_);
	cfg.add_child("defense",defense_b_);
	cfg.add_child("resistance",resistance_b_);
	cfg["x"] = x;
	cfg["y"] = y;
	cfg["id"] = id();
	cfg["type"] = id();
	std::map<std::string,unit_type>::const_iterator uti = gamedata_->unit_types.find(id());
	const unit_type* ut = NULL;
	if(uti != gamedata_->unit_types.end()) {
		ut = &uti->second.get_gender_unit_type(gender_).get_variation(variation_);
	}
	if(ut && cfg["unit_description"] == ut->unit_description()) {
		cfg["unit_description"] = "";
	}

	std::stringstream hp;
	hp << hit_points_;
	cfg["hitpoints"] = hp.str();
	std::stringstream hpm;
	hpm << max_hit_points_b_;
	cfg["max_hitpoints"] = hpm.str();

	std::stringstream xp;
	xp << experience_;
	cfg["experience"] = xp.str();
	std::stringstream xpm;
	xpm << max_experience_b_;
	cfg["max_experience"] = xpm.str();

	std::stringstream sd;
	sd << side_;
	cfg["side"] = sd.str();

	cfg["gender"] = gender_ == unit_race::MALE ? "male" : "female";
	cfg["gender_id"] = gender_ == unit_race::MALE ? "male" : "female";

	cfg["variation"] = variation_;

	cfg["role"] = role_;
	cfg["ai_special"] = ai_special_;
	cfg["flying"] = flying_ ? "yes" : "no";

	config status_flags;
	for(std::map<std::string,std::string>::const_iterator st = states_.begin(); st != states_.end(); ++st) {
		status_flags[st->first] = st->second;
	}

	cfg.clear_children("variables");
	cfg.add_child("variables",variables_);
	cfg.clear_children("status");
	cfg.add_child("status",status_flags);

	cfg["overlays"] = utils::join(overlays_);

	cfg["user_description"] = custom_unit_description_;
	cfg["description"] = underlying_description_;

	if(can_recruit())
		cfg["canrecruit"] = "1";

	cfg["facing"] = gamemap::location::write_direction(facing_);

	cfg["goto_x"] = lexical_cast_default<std::string>(goto_.x+1);
	cfg["goto_y"] = lexical_cast_default<std::string>(goto_.y+1);

	cfg["moves"] = lexical_cast_default<std::string>(movement_);
	cfg["max_moves"] = lexical_cast_default<std::string>(max_movement_b_);

	cfg["resting"] = resting_ ? "yes" : "no";

	cfg["advances_to"] = utils::join(advances_to_);

	cfg["race"] = race_->name();
	cfg["name"] = name_;
	cfg["language_name"] = language_name_;
	cfg["undead_variation"] = undead_variation_;
	cfg["variation"] = variation_;
	cfg["level"] = lexical_cast_default<std::string>(level_);
	switch(alignment_) {
		case unit_type::LAWFUL:
			cfg["alignment"] = "lawful";
			break;
		case unit_type::NEUTRAL:
			cfg["alignment"] = "neutral";
			break;
		case unit_type::CHAOTIC:
			cfg["alignment"] = "chaotic";
			break;
		default:
			cfg["alignment"] = "neutral";
	}
	cfg["flag_rgb"] = flag_rgb_;
	cfg["unrenamable"] = unrenamable_ ? "yes" : "no";
	cfg["alpha"] = lexical_cast_default<std::string>(alpha_);

	cfg["recuits"] = utils::join(recruits_);
	cfg["attacks_left"] = lexical_cast_default<std::string>(attacks_left_);
	cfg["max_attacks"] = lexical_cast_default<std::string>(max_attacks_);
	cfg["zoc"] = lexical_cast_default<std::string>(emit_zoc_);
	cfg.clear_children("attack");
	for(std::vector<attack_type>::const_iterator i = attacks_b_.begin(); i != attacks_b_.end(); ++i) {
		cfg.add_child("attack",i->get_cfg());
	}
	cfg["value"] = lexical_cast_default<std::string>(unit_value_);
	cfg["cost"] = lexical_cast_default<std::string>(unit_value_);
	cfg.clear_children("modifications");
	cfg.add_child("modifications",modifications_);

}


const surface unit::still_image() const
{
	image::locator  loc;


#ifdef LOW_MEM
	loc = image::locator(absolute_image());
#else
	std::string mods=image_mods();
	if(mods.size()){
		loc = image::locator(absolute_image(),mods);
	} else {
		loc = image::locator(absolute_image());
	}
#endif

	surface unit_image(image::get_image(loc,image::UNSCALED));
	return unit_image;
}

void unit::set_standing(const display &disp,const gamemap::location& loc, bool with_bars)
{
	state_ = STATE_STANDING;
	draw_bars_ = with_bars;
	offset_=0;

	delete anim_;
	anim_ = new standing_animation(stand_animation(disp,loc));
	anim_->start_animation(anim_->get_begin_time(),true,disp.turbo_speed());
	frame_begin_time_ = anim_->get_begin_time() -1;
	next_idling_= get_current_animation_tick() +10000 +rand()%10000;
}
void unit::set_defending(const display &disp,const gamemap::location& loc, int damage,const attack_type* attack,const attack_type* secondary_attack,int swing_num)
{
	state_ =  STATE_DEFENDING;
	draw_bars_ = false;

	delete anim_;

	fighting_animation::hit_type hit_type;
	if(damage >= hitpoints()) {
		hit_type = fighting_animation::KILL;
	} else if(damage > 0) {
		hit_type = fighting_animation::HIT;
	}else {
		hit_type = fighting_animation::MISS;
	}
	anim_ =  new defensive_animation(defend_animation(disp,loc,hit_type,attack,secondary_attack,swing_num,damage));

	// add a blink on damage effect
	const image::locator my_image = anim_->get_last_frame().image();
	if(damage) {
		anim_->add_frame(100,unit_frame(my_image,100,"1.0","",display::rgb(255,0,0),"0.5:50,0.0:50"));
	}
	anim_->start_animation(anim_->get_begin_time(), false, disp.turbo_speed());
	frame_begin_time_ = anim_->get_begin_time() -1;
}

void unit::set_extra_anim(const display &disp,const gamemap::location& loc, std::string flag)
{
	state_ =  STATE_EXTRA;
	draw_bars_ = false;

	delete anim_;

	if(!extra_animation(disp,loc,flag)) {
		set_standing(disp,loc);
		return;
	}
	anim_ =  new unit_animation(*(extra_animation(disp,loc,flag)));
	anim_->start_animation(anim_->get_begin_time(), false, disp.turbo_speed());
	frame_begin_time_ = anim_->get_begin_time() -1;
}

const unit_animation & unit::set_attacking(const display &disp,const gamemap::location& loc,int damage,const attack_type& type,const attack_type* secondary_attack,int swing_num)
{
	state_ =  STATE_ATTACKING;
	draw_bars_ = false;

	delete anim_;

	fighting_animation::hit_type hit_type;
	if(damage >= hitpoints()) {
		hit_type = fighting_animation::KILL;
	} else if(damage > 0) {
		hit_type = fighting_animation::HIT;
	}else {
		hit_type = fighting_animation::MISS;
	}
	anim_ =   new attack_animation(type.animation(disp,loc,this,hit_type,secondary_attack,swing_num,damage));
	anim_->start_animation(anim_->get_begin_time(), false, disp.turbo_speed());
	frame_begin_time_ = anim_->get_begin_time() -1;
	return ((attack_animation*)anim_)->get_missile_anim();
}
void unit::set_leading(const display &disp,const gamemap::location& loc)
{
	state_ = STATE_LEADING;
	draw_bars_ = true;

	delete anim_;

	anim_ = new leading_animation(lead_animation(disp,loc));
	anim_->start_animation(anim_->get_begin_time(), false, disp.turbo_speed());
	frame_begin_time_ = anim_->get_begin_time() -1;
}
void unit::set_leveling_in(const display &disp,const gamemap::location& loc)
{
	state_ = STATE_LEVELIN;
	draw_bars_ = false;

	delete anim_;

	anim_ = new levelin_animation(levelingin_animation(disp,loc));
	anim_->start_animation(anim_->get_begin_time(), false, disp.turbo_speed());
	frame_begin_time_ = anim_->get_begin_time() -1;
}
void unit::set_leveling_out(const display &disp,const gamemap::location& loc)
{
	state_ = STATE_LEVELOUT;
	draw_bars_ = false;

	delete anim_;

	anim_ = new levelout_animation(levelingout_animation(disp,loc));
	anim_->start_animation(anim_->get_begin_time(), false, disp.turbo_speed());
	frame_begin_time_ = anim_->get_begin_time() -1;
}
void unit::set_recruited(const display &disp,const gamemap::location& loc)
{
	state_ = STATE_RECRUITED;
	draw_bars_ = false;

	delete anim_;

	anim_ = new recruit_animation(recruiting_animation(disp,loc));
	// add a fade in effect
	anim_->start_animation(anim_->get_begin_time(), false, disp.turbo_speed());
	frame_begin_time_ = anim_->get_begin_time() -1;
}
void unit::set_healed(const display &disp,const gamemap::location& loc, int healing)
{
	state_ = STATE_HEALED;
	draw_bars_ = true;

	delete anim_;

	anim_ = new healed_animation(get_healed_animation(disp,loc,healing));
	anim_->start_animation(anim_->get_begin_time(), false, disp.turbo_speed());
	frame_begin_time_ = anim_->get_begin_time() -1;
}
void unit::set_poisoned(const display &disp,const gamemap::location& loc, int damage)
{
	state_ = STATE_POISONED;
	draw_bars_ = true;

	delete anim_;

	anim_ = new poison_animation(poisoned_animation(disp,loc,damage));
	anim_->start_animation(anim_->get_begin_time(), false, disp.turbo_speed());
	frame_begin_time_ = anim_->get_begin_time() -1;
}

void unit::set_teleporting(const display &disp,const gamemap::location& loc)
{
	state_ = STATE_TELEPORT;
	draw_bars_ = false;

	delete anim_;

	anim_ =  new unit_animation(teleport_animation(disp,loc));
	anim_->start_animation(anim_->get_begin_time(),false,disp.turbo_speed());
	frame_begin_time_ = anim_->get_begin_time() -1;
}

void unit::set_dying(const display &disp,const gamemap::location& loc,const attack_type* attack,const attack_type* secondary_attack)
{
	state_ = STATE_DYING;
	draw_bars_ = false;

	delete anim_;

	anim_ =  new death_animation(die_animation(disp,loc,fighting_animation::KILL,attack,secondary_attack));
	image::locator tmp_image = anim_->get_last_frame().image();
	anim_->add_frame(600,unit_frame(tmp_image,600,"1~0:600"));
	anim_->start_animation(anim_->get_begin_time(), false, disp.turbo_speed());
	frame_begin_time_ = anim_->get_begin_time() -1;
}
void unit::set_healing(const display &disp,const gamemap::location& loc)
{
	state_ = STATE_HEALING;
	draw_bars_ = true;

	delete anim_;

	anim_ = new healing_animation(heal_animation(disp,loc));
	anim_->start_animation(anim_->get_begin_time(), false, disp.turbo_speed());
	frame_begin_time_ = anim_->get_begin_time() -1;
}
void unit::set_victorious(const display &disp,const gamemap::location& loc)
{
	state_ = STATE_VICTORIOUS;
	draw_bars_ = false;

	delete anim_;

	anim_ = new victory_animation(victorious_animation(disp,loc));
	anim_->start_animation(anim_->get_begin_time(), false, disp.turbo_speed());
	frame_begin_time_ = anim_->get_begin_time() -1;
}

void unit::set_walking(const display &disp,const gamemap::location& loc)
{
	movement_animation* const anim = dynamic_cast<movement_animation*>(anim_);
	if(state_ == STATE_WALKING && anim != NULL && anim->matches(disp,loc,this) >=0) {
		return; // finish current animation, don't start a new one
	}
	state_ = STATE_WALKING;
	draw_bars_ = false;

	delete anim_;

	anim_ = new movement_animation(move_animation(disp,loc));
	anim_->start_animation(anim_->get_begin_time(), false, disp.turbo_speed());
	frame_begin_time_ = anim_->get_begin_time() -1;
}


void unit::set_idling(const display &disp,const gamemap::location& loc)
{
	const idle_animation * tmp = idling_animation(disp,loc);
	if(!tmp) {
		set_standing(disp,loc);
		return; 
	}
	state_ = STATE_IDLING;
	draw_bars_ = true;

	delete anim_;

	anim_ = new idle_animation(*tmp);
	anim_->start_animation(anim_->get_begin_time(), false, disp.turbo_speed());
	frame_begin_time_ = anim_->get_begin_time() -1;
}


void unit::restart_animation(const display& disp,int start_time) {
	if(!anim_) return;
	anim_->start_animation(start_time,false,disp.turbo_speed());
	frame_begin_time_ = start_time -1;
}

void unit::set_facing(gamemap::location::DIRECTION dir) { 
	wassert(dir != gamemap::location::NDIRECTIONS); 
	facing_ = dir;
}

void unit::redraw_unit(display& disp,gamemap::location hex)
{
	const gamemap & map = disp.get_map();
	if(hidden_ || 
	disp.fogged(hex.x,hex.y) ||
	(invisible(hex,disp.get_units(),disp.get_teams()) &&
			disp.get_teams()[disp.viewing_team()].is_enemy(side())) ){
		if(unit_halo_) halo::remove(unit_halo_);
		unit_halo_ = 0;
		if(unit_anim_halo_) halo::remove(unit_anim_halo_);
		unit_anim_halo_ = 0;
		return;
	}
	if(refreshing_) return;
	refreshing_ = true;
	const gamemap::location dst= hex.get_direction(facing());
	const double xsrc = disp.get_location_x(hex);
	const double ysrc = disp.get_location_y(hex);
	const double xdst = disp.get_location_x(dst);
	const double ydst = disp.get_location_y(dst);


	if(!anim_) set_standing(disp,hex);
	const t_translation::t_letter terrain = map.get_terrain(hex);
	const double submerge = is_flying() ? 0.0 : map.get_terrain_info(terrain).unit_submerge() * disp.zoom();
	const int height_adjust = is_flying() ? 0 : int(map.get_terrain_info(terrain).unit_height_adjust() * disp.zoom());

	unit_frame current_frame;
	if(anim_->animation_finished()) current_frame = anim_->get_last_frame();
	else if(anim_->get_begin_time() > anim_->get_animation_time()) current_frame = anim_->get_first_frame();
	else current_frame = anim_->get_current_frame();

	double tmp_offset = current_frame.offset(anim_->get_current_frame_time());
	if(tmp_offset == -20.0) tmp_offset = offset_;
	const int x = int(tmp_offset*xdst + (1.0-tmp_offset)*xsrc);
	const int y = int(tmp_offset*ydst + (1.0-tmp_offset)*ysrc);
	if(frame_begin_time_ != anim_->get_current_frame_begin_time()) {
		frame_begin_time_ = anim_->get_current_frame_begin_time();
		if(!current_frame.sound().empty()) {
			sound::play_sound(current_frame.sound());
		}

	}
	if(unit_anim_halo_) halo::remove(unit_anim_halo_);
	unit_anim_halo_ = 0;
	if(!current_frame.halo(anim_->get_current_frame_time()).empty()) {

		if(facing_ == gamemap::location::NORTH_WEST || facing_ == gamemap::location::SOUTH_WEST) {
			const int d = disp.hex_size() / 2;
			unit_anim_halo_ = halo::add(x+d-static_cast<int>(current_frame.halo_x(anim_->get_current_frame_time())*disp.zoom()),
					y+d+static_cast<int>(current_frame.halo_y(anim_->get_current_frame_time())*disp.zoom()),
					current_frame.halo(anim_->get_current_frame_time()));
		} else {
			const int d = disp.hex_size() / 2;
			unit_anim_halo_ = halo::add(x+d+static_cast<int>(current_frame.halo_x(anim_->get_current_frame_time())*disp.zoom()),
					y+d+static_cast<int>(current_frame.halo_y(anim_->get_current_frame_time())*disp.zoom()),
					current_frame.halo(anim_->get_current_frame_time()),
					halo::HREVERSE);
		}
	}
	image::locator loc;
	loc = current_frame.image();
	if(loc.is_void()) {
		loc = absolute_image();
	}
#ifndef LOW_MEM
	std::string mod=image_mods();	
	if(mod.size()){
		loc = image::locator(loc,mod);
	}
#endif

	surface image(image::get_image(loc,
				image::UNSCALED,image::ADJUST_COLOUR,
#ifndef LOW_MEM
				true));
#else
				state_ == STATE_STANDING?true:false));
#endif

	if(image == NULL) {
		image = still_image();
	}
	if(utils::string_bool(get_state("stoned"))) {
		image = greyscale_image(image);
	}

	if(facing_ == gamemap::location::NORTH_WEST || facing_ == gamemap::location::SOUTH_WEST) {
		image.assign(image::reverse_image(image));
	}

	Uint32 blend_with = current_frame.blend_with();
	double blend_ratio = current_frame.blend_ratio(anim_->get_current_frame_time());
	if(blend_ratio == 0) { blend_with = disp.rgb(0,0,0); }
	fixed_t highlight_ratio = minimum<fixed_t>(alpha(),current_frame.highlight_ratio(anim_->get_current_frame_time()));
	if(invisible(hex,disp.get_units(),disp.get_teams()) &&
			highlight_ratio > ftofxp(0.5)) {
		highlight_ratio = ftofxp(0.5);
	}
	if(hex == disp.selected_hex() && highlight_ratio == ftofxp(1.0)) {
		highlight_ratio = ftofxp(1.5);
	}

	if (utils::string_bool(get_state("poisoned")) && blend_ratio == 0){
		blend_with = disp.rgb(0,255,0);
		blend_ratio = 0.25;
	}


	surface ellipse_front(NULL);
	surface ellipse_back(NULL);
	if(preferences::show_side_colours() && draw_bars_) {
		const char* const selected = disp.selected_hex() == hex ? "selected-" : "";
		std::vector<Uint32> temp_rgb;
		//ellipse not pure red=255!
		for(int i=255;i>100;i--){
			temp_rgb.push_back((Uint32)(i<<16));
		}
		//selected ellipse not pure red at all!
		char buf[100];
		std::string ellipse=image_ellipse();
		if(ellipse.empty()){
			ellipse="misc/ellipse";
		}
		
		std::string tc=team::get_side_colour_index(side_);

		snprintf(buf,sizeof(buf),"%s-%stop.png~RC(%s>%s)",ellipse.c_str(),selected,"red",tc.c_str());
		ellipse_back.assign(image::get_image(image::locator(buf)));
		snprintf(buf,sizeof(buf),"%s-%sbottom.png~RC(%s>%s)",ellipse.c_str(),selected,"red",tc.c_str());
		ellipse_front.assign(image::get_image(image::locator(buf)));
	}

	
	
	int tmp_x = x;
	int tmp_y = y;
	
	if (!image.null())
	{
		tmp_x += (disp.hex_size() - image.get()->w)/2;
		tmp_y += (disp.hex_size() - image.get()->h)/2;
	}

	disp.draw_unit(tmp_x, tmp_y -height_adjust, image, false, highlight_ratio,
			blend_with, blend_ratio, submerge,ellipse_back,ellipse_front);
	if(!unit_halo_ && !image_halo().empty()) {
		unit_halo_ = halo::add(0,0,image_halo());
	}
	if(unit_halo_) {
		const int d = disp.hex_size() / 2;
		halo::set_location(unit_halo_, x+ d, y -height_adjust+ d);
	}

	if(draw_bars_) {
		const std::string* movement_file = NULL;
		const std::string* energy_file = &game_config::energy_image;
		const fixed_t bar_alpha = highlight_ratio < ftofxp(1.0) && blend_with == 0 ? highlight_ratio : (hex == disp.mouseover_hex() ? ftofxp(1.0): ftofxp(0.7));

		if(size_t(side()) != disp.viewing_team()+1) {
			if(disp.team_valid() &&
			   disp.get_teams()[disp.viewing_team()].is_enemy(side())) {
				movement_file = &game_config::enemy_ball_image;
			} else {
				movement_file = &game_config::ally_ball_image;
			}
		} else {
			movement_file = &game_config::moved_ball_image;
			if(disp.playing_team() == disp.viewing_team() && !user_end_turn()) {
				if (movement_left() == total_movement()) {
					movement_file = &game_config::unmoved_ball_image;
				} else if(unit_can_move(hex,disp.get_units(),map,disp.get_teams())) {
					movement_file = &game_config::partmoved_ball_image;
				}
			}
		}
		disp.draw_bar(*movement_file,x,y-height_adjust,0,0,hp_color(),bar_alpha);

		double unit_energy = 0.0;
		if(max_hitpoints() > 0) {
			unit_energy = double(hitpoints())/double(max_hitpoints());
		}
		disp.draw_bar(*energy_file,x-static_cast<int>(5*disp.zoom()),y-height_adjust,(max_hitpoints()*2)/3,unit_energy,hp_color(),bar_alpha);

		if(experience() > 0 && can_advance()) {
			const double filled = double(experience())/double(max_experience());
			const int level = maximum<int>(level_,1);

			SDL_Color colour=xp_color();
			disp.draw_bar(*energy_file,x,y-height_adjust,max_experience()/(level*2),filled,colour,bar_alpha);
		}
		if (can_recruit()) {
			surface crown(image::get_image("misc/leader-crown.png",image::SCALED,image::NO_ADJUST_COLOUR));
			if(!crown.null()) {
				//if(bar_alpha != ftofxp(1.0)) {
				//	crown = adjust_surface_alpha(crown, bar_alpha);
				//}

				SDL_Rect r = {0, 0, crown->w, crown->h};
				disp.video().blit_surface(x,y-height_adjust,crown,&r);
			}
		}

	}
	for(std::vector<std::string>::const_iterator ov = overlays().begin(); ov != overlays().end(); ++ov) {
		const surface img(image::get_image(*ov));
		if(img != NULL) {
			disp.draw_unit(x,y-height_adjust,img);
		}
	}
	refreshing_ = false;
	anim_->update_last_draw_time();
}

std::set<gamemap::location> unit::overlaps(const gamemap::location &loc) const
{
	std::set<gamemap::location> over;

	if (draw_bars_) {
		over.insert(loc.get_direction(gamemap::location::NORTH_WEST));
		over.insert(loc.get_direction(gamemap::location::NORTH));
	}

	switch (state_) {
	case STATE_STANDING:
		// Standing units don't overlap anything.
		break;
	default:
		gamemap::location arr[6];
		get_adjacent_tiles(loc, arr);
		for (unsigned int i = 0; i < 6; i++) {
			over.insert(arr[i]);
		}
		break;
	}
	//very early calls, anim not initialized yet
	double tmp_offset=offset_;
	if(anim_)tmp_offset= anim_->get_current_frame().offset(anim_->get_animation_time());
	if(tmp_offset == -20.0) tmp_offset = offset_;
	// invalidate adj neighbours
	if(tmp_offset > 0) {
		gamemap::location adj_loc = loc.get_direction(facing_);
		over.insert(adj_loc);
		gamemap::location arr[6];
		get_adjacent_tiles(adj_loc, arr);
		for (unsigned int i = 0; i < 6; i++) {
			over.insert(arr[i]);
		}
	} else if(tmp_offset < 0) {
		gamemap::location opp_loc = loc.get_direction(loc.get_opposite_dir(facing_));
		over.insert(opp_loc);
		gamemap::location arr[6];
		get_adjacent_tiles(opp_loc, arr);
		for (unsigned int i = 0; i < 6; i++) {
			over.insert(arr[i]);
		}
	} else {
	// we stay in our hex, do nothing
	}

	return over;
}

int unit::upkeep() const
{
	if(cfg_["upkeep"] == "full") {
		return level();
	}
	if(cfg_["upkeep"] == "loyal") {
		return 0;
	}
	return lexical_cast_default<int>(cfg_["upkeep"]);
}

<<<<<<< HEAD
int unit::movement_cost_internal(gamemap::TERRAIN terrain, int recurse_count) const
=======
int unit::movement_cost_internal(t_translation::t_letter terrain, int recurse_count) const
>>>>>>> ea2b261a
{
	const int impassable = 10000000;

	const std::map<t_translation::t_letter,int>::const_iterator i = 
		movement_costs_.find(terrain);

	if(i != movement_costs_.end()) {
		return i->second;
	}

	wassert(map_ != NULL);
	//if this is an alias, then select the best of all underlying terrains
	const t_translation::t_list& underlying = map_->underlying_mvt_terrain(terrain);
	
	wassert(!underlying.empty());
	if(underlying.size() != 1 || underlying.front() != terrain) { // We fail here but first test underlying_mvt_terrain
		bool revert = (underlying.front() == t_translation::MINUS ? true : false);
		if(recurse_count >= 100) {
			return impassable;
		}

		int ret_value = revert?0:impassable;
		for(t_translation::t_list::const_iterator i = underlying.begin(); 
				i != underlying.end(); ++i) {

			if(*i == t_translation::PLUS) {
				revert = false;
				continue;
			} else if(*i == t_translation::MINUS) {
				revert = true;
				continue;
			}
			const int value = movement_cost(*i,recurse_count+1);
			if(value < ret_value && !revert) {
				ret_value = value;
			} else if(value > ret_value && revert) {
				ret_value = value;
			}
		}

		movement_costs_.insert(std::pair<t_translation::t_letter, int>(terrain, ret_value));

		return ret_value;
	}

	const config* movement_costs = cfg_.child("movement_costs");

	int res = -1;

	if(movement_costs != NULL) {
		if(underlying.size() != 1) {
			LOG_STREAM(err, config) << "terrain '" << terrain << "' has " 
				<< underlying.size() << " underlying names - 0 expected\n";

			return impassable;
		}

		const std::string& id = map_->get_terrain_info(underlying.front()).id();

		const std::string& val = (*movement_costs)[id];

		if(val != "") {
			res = atoi(val.c_str());
		}
	}

	if(res <= 0) {
		res = impassable;
	}

	movement_costs_.insert(std::pair<t_translation::t_letter, int>(terrain,res));
	return res;
}

int unit::movement_cost(t_translation::t_letter terrain, int recurse_count) const
{
	int res = movement_cost_internal(terrain,recurse_count);
	if(utils::string_bool(get_state("slowed"))) {
		return res*2;
	}
	return res;
}

int unit::defense_modifier(t_translation::t_letter terrain, int recurse_count) const
{
//	const std::map<terrain_type::TERRAIN,int>::const_iterator i = defense_mods_.find(terrain);
//	if(i != defense_mods_.end()) {
//		return i->second;
//	}

	wassert(map_ != NULL);
	//if this is an alias, then select the best of all underlying terrains
<<<<<<< HEAD
	const std::string& underlying = map_->underlying_def_terrain(terrain);
	if(underlying.size() != 1 || underlying[0] != terrain) {
		bool revert = (underlying[0] == '-'?true:false);
=======
	const t_translation::t_list& underlying = map_->underlying_def_terrain(terrain);
	wassert(underlying.size() > 0);
	if(underlying.size() != 1 || underlying.front() != terrain) {
		bool revert = (underlying.front() == t_translation::MINUS ? true : false);
>>>>>>> ea2b261a
		if(recurse_count >= 100) {
			return 100;
		}

		int ret_value = revert?0:100;
		t_translation::t_list::const_iterator i = underlying.begin();
		for(; i != underlying.end(); ++i) {
			if(*i == t_translation::PLUS) {
				revert = false;
				continue;
			} else if(*i == t_translation::MINUS) {
				revert = true;
				continue;
			}
			const int value = defense_modifier(*i,recurse_count+1);
			if(value < ret_value && !revert) {
				ret_value = value;
			} else if(value > ret_value && revert) {
				ret_value = value;
			}
		}

//		defense_mods_.insert(std::pair<terrain_type::TERRAIN,int>(terrain,ret_value));

		return ret_value;
	}

	int res = -1;

	const config* const defense = cfg_.child("defense");

	if(defense != NULL) {
		if(underlying.size() != 1) {
			LOG_STREAM(err, config) << "terrain '" << terrain << "' has " 
				<< underlying.size() << " underlying names - 0 expected\n";

			return 100;
		}

		const std::string& id = map_->get_terrain_info(underlying.front()).id();
		const std::string& val = (*defense)[id];

		if(val != "") {
			res = atoi(val.c_str());
		}
	}

	if(res <= 0) {
		res = 50;
	}

//	defense_mods_.insert(std::pair<terrain_type::TERRAIN,int>(terrain,res));

	return res;
}

bool unit::resistance_filter_matches(const config& cfg,bool attacker,const attack_type& damage_type) const
{
	if(!(cfg["active_on"]=="" || (attacker && cfg["active_on"]=="offense") || (!attacker && cfg["active_on"]=="defense"))) {
		return false;
	}
	const std::string& apply_to = cfg["apply_to"];
	const std::string& damage_name = damage_type.type();
	if(!apply_to.empty()) {
		if(damage_name != apply_to) {
			if(std::find(apply_to.begin(),apply_to.end(),',') != apply_to.end() &&
				std::search(apply_to.begin(),apply_to.end(),
				damage_name.begin(),damage_name.end()) != apply_to.end()) {
				const std::vector<std::string>& vals = utils::split(apply_to);
				if(std::find(vals.begin(),vals.end(),damage_name) == vals.end()) {
					return false;
				}
			} else {
				return false;
			}
		}
	}
	return true;
}


int unit::resistance_against(const attack_type& damage_type,bool attacker,const gamemap::location& loc) const
{
	int res = 100;

	const std::string& damage_name = damage_type.type();
	const config* const resistance = cfg_.child("resistance");
	if(resistance != NULL) {
		const std::string& val = (*resistance)[damage_name];
		if(val != "") {
			res = 100 - lexical_cast_default<int>(val);
		}
	}

	unit_ability_list resistance_abilities = get_abilities("resistance",loc);
	for(std::vector<std::pair<config*,gamemap::location> >::iterator i = resistance_abilities.cfgs.begin(); i != resistance_abilities.cfgs.end();) {
		if(!resistance_filter_matches(*i->first,attacker,damage_type)) {
			i = resistance_abilities.cfgs.erase(i);
		} else {
			++i;
		}
	}
	if(!resistance_abilities.empty()) {
		unit_abilities::effect resist_effect(resistance_abilities,res,false);

		res = minimum<int>(resist_effect.get_composite_value(),resistance_abilities.highest("max_value").first);
	}
	return 100 - res;
}
#if 0
std::map<terrain_type::TERRAIN,int> unit::movement_type() const
{
	return movement_costs_;
}
#endif

std::map<std::string,std::string> unit::advancement_icons() const
{
  std::map<std::string,std::string> temp;
  std::string image;
  if(can_advance()){
    if(advances_to_.empty()==false){
      std::stringstream tooltip;
      image=game_config::level_image;
      std::vector<std::string> adv=advances_to();
      for(std::vector<std::string>::const_iterator i=adv.begin();i!=adv.end();i++){
	if((*i).size()){
	  tooltip<<(*i).c_str()<<"\n";
	}
      }
      temp[image]=tooltip.str();
    }
    const config::child_list mods=get_modification_advances();
    for(config::child_list::const_iterator i = mods.begin(); i != mods.end(); ++i) {
      image=(**i)["image"];
      if(image.size()){
	std::stringstream tooltip;
	tooltip<<temp[image];
	std::string tt=(**i)["description"];
	if(tt.size()){
	  tooltip<<tt<<"\n";
	}
	temp[image]=tooltip.str();
      }
    }
  }
  return(temp);
}
std::vector<std::pair<std::string,std::string> > unit::amla_icons() const
{
  std::vector<std::pair<std::string,std::string> > temp;
  std::pair<std::string,std::string> icon; //<image,tooltip>

  const config::child_list& advances = get_modification_advances();
  for(config::child_list::const_iterator i = advances.begin(); i != advances.end(); ++i) {
    icon.first=(**i)["icon"];
    icon.second=(**i)["description"];

    for(unsigned int j=0;j<(modification_count("advance",(**i)["id"]));j++) {

      temp.push_back(icon);
    }
  }
  return(temp);
}

void unit::reset_modifications()
{
	max_hit_points_ = max_hit_points_b_;
	max_experience_ = max_experience_b_;
	max_movement_ = max_movement_b_;
	attacks_ = attacks_b_;
	cfg_.clear_children("movement_costs");
	cfg_.clear_children("defense");
	cfg_.clear_children("resistance");
	cfg_.add_child("movement_costs",movement_b_);
	cfg_.add_child("defense",defense_b_);
	cfg_.add_child("resistance",resistance_b_);
}
void unit::backup_state()
{
	max_hit_points_b_ = max_hit_points_;
	max_experience_b_ = max_experience_;
	max_movement_b_ = max_movement_;
	attacks_b_ = attacks_;
	if(cfg_.child("movement_costs")) {
		movement_b_ = *cfg_.child("movement_costs");
	} else {
		movement_b_ = config();
	}
	if(cfg_.child("defense")) {
		defense_b_ = *cfg_.child("defense");
	} else {
		defense_b_ = config();
	}
	if(cfg_.child("resistance")) {
		resistance_b_ = *cfg_.child("resistance");
	} else {
		resistance_b_ = config();
	}
}

config::child_list unit::get_modification_advances() const
{
	config::child_list res;
	const config::child_list& advances = modification_advancements();
	for(config::child_list::const_iterator i = advances.begin(); i != advances.end(); ++i) {
		if (!utils::string_bool((**i)["strict_amla"]) || advances_to_.empty()) {
			if(modification_count("advance",(**i)["id"]) < lexical_cast_default<size_t>((**i)["max_times"],1)) {
			   std::vector<std::string> temp = utils::split((**i)["require_amla"]);
			   if(temp.size()){
			      std::sort(temp.begin(),temp.end());
			      std::vector<std::string> uniq;
			      std::unique_copy(temp.begin(),temp.end(),std::back_inserter(uniq));
			      bool requirements_done=true;
			      for(std::vector<std::string>::const_iterator ii = uniq.begin(); ii != uniq.end(); ii++){
					int required_num = std::count(temp.begin(),temp.end(),*ii);
					int mod_num = modification_count("advance",*ii);
					if(required_num>mod_num){
						requirements_done=false;
					}
			      }
			     if(requirements_done){
					res.push_back(*i);
			      }
		          }else{
				res.push_back(*i);
		          }
		        }
		}
	}

	return res;
}

size_t unit::modification_count(const std::string& type, const std::string& id) const
{
	size_t res = 0;
	const config::child_list& items = modifications_.get_children(type);
	for(config::child_list::const_iterator i = items.begin(); i != items.end(); ++i) {
		if((**i)["id"] == id) {
			++res;
		}
	}

	return res;
}

namespace {
/* Helper function for add_modifications */
void mod_mdr_merge(config& dst, const config& mod, bool delta)
{
	string_map::const_iterator iter = mod.values.begin();
	string_map::const_iterator end = mod.values.end();
	for (; iter != end; iter++) {
		dst[iter->first] =
				lexical_cast_default<std::string>(
				(delta == true)*lexical_cast_default<int>(dst[iter->first])
				+ lexical_cast_default<int>(iter->second)
				);
	}
}
}

void unit::add_modification(const std::string& type, const config& mod,
                    bool no_add)
{
	if(no_add == false) {
		modifications_.add_child(type,mod);
	}

	std::vector<t_string> effects_description;

	for(config::const_child_itors i = mod.child_range("effect");
	    i.first != i.second; ++i.first) {

		//see if the effect only applies to certain unit types
		const std::string& type_filter = (**i.first)["unit_type"];
		if(type_filter.empty() == false) {
			const std::vector<std::string>& types = utils::split(type_filter);
			if(std::find(types.begin(),types.end(),id()) == types.end()) {
				continue;
			}
		}

		t_string description;

		const std::string& apply_to = (**i.first)["apply_to"];

		//apply variations -- only apply if we are adding this
		//for the first time.
		if(apply_to == "variation" && no_add == false) {
			variation_ = (**i.first)["name"];
			wassert(gamedata_ != NULL);
			const game_data::unit_type_map::const_iterator var = gamedata_->unit_types.find(id());
			advance_to(&var->second.get_variation(variation_));
		} else if(apply_to == "new_attack") {
			attacks_.push_back(attack_type(**i.first,id(),image_fighting((**i.first)["range"]=="ranged" ? attack_type::LONG_RANGE : attack_type::SHORT_RANGE)));
		} else if(apply_to == "attack") {

			bool first_attack = true;

			for(std::vector<attack_type>::iterator a = attacks_.begin();
			    a != attacks_.end(); ++a) {
				std::string desc;
				const bool affected = a->apply_modification(**i.first,&desc);
				if(affected && desc != "") {
					if(first_attack) {
						first_attack = false;
					} else {
						description += t_string(N_("; "), "wesnoth");
					}

					description += t_string(a->name(), "wesnoth") + " " + desc;
				}
			}
		} else if(apply_to == "hitpoints") {
			LOG_UT << "applying hitpoint mod..." << hit_points_ << "/" << max_hit_points_ << "\n";
			const std::string& increase_hp = (**i.first)["increase"];
			const std::string& heal_full = (**i.first)["heal_full"];
			const std::string& increase_total = (**i.first)["increase_total"];
			const std::string& set_hp = (**i.first)["set"];
			const std::string& set_total = (**i.first)["set_total"];

			//if the hitpoints are allowed to end up greater than max hitpoints
			const std::string& violate_max = (**i.first)["violate_maximum"];

			if(set_hp.empty() == false) {
				if(set_hp[set_hp.size()-1] == '%') {
					hit_points_ = lexical_cast_default<int>(set_hp)*max_hit_points_/100;
				} else {
					hit_points_ = lexical_cast_default<int>(set_hp);
				}
			}
			if(set_total.empty() == false) {
				if(set_total[set_total.size()-1] == '%') {
					max_hit_points_ = lexical_cast_default<int>(set_total)*max_hit_points_/100;
				} else {
					max_hit_points_ = lexical_cast_default<int>(set_total);
				}
			}

			if(increase_total.empty() == false) {
				description += (increase_total[0] != '-' ? "+" : "") + increase_total +
					" " + t_string(N_("HP"), "wesnoth");

				//a percentage on the end means increase by that many percent
				max_hit_points_ = utils::apply_modifier(max_hit_points_, increase_total);
			}

			if(max_hit_points_ < 1)
				max_hit_points_ = 1;

			if(heal_full.empty() == false && utils::string_bool(heal_full,true)) {
				heal_all();
			}

			if(increase_hp.empty() == false) {
				hit_points_ = utils::apply_modifier(hit_points_, increase_hp);
			}

			LOG_UT << "modded to " << hit_points_ << "/" << max_hit_points_ << "\n";
			if(hit_points_ > max_hit_points_ && violate_max.empty()) {
				LOG_UT << "resetting hp to max\n";
				hit_points_ = max_hit_points_;
			}

			if(hit_points_ < 1)
				hit_points_ = 1;
		} else if(apply_to == "movement") {
			const std::string& increase = (**i.first)["increase"];
			const std::string& set_to = (**i.first)["set"];

			if(increase.empty() == false) {
				description += (increase[0] != '-' ? "+" : "") + increase +
					" " + t_string(N_("Moves"), "wesnoth");

				max_movement_ = utils::apply_modifier(max_movement_, increase, 1);
			}

			if(set_to.empty() == false) {
				max_movement_ = atoi(set_to.c_str());
			}

			if(movement_ > max_movement_)
				movement_ = max_movement_;
		} else if(apply_to == "max_experience") {
			const std::string& increase = (**i.first)["increase"];

			if(increase.empty() == false) {
				description += (increase[0] != '-' ? "+" : "") +
					increase + " " +
					t_string(N_("XP to advance"), "wesnoth");

				max_experience_ = utils::apply_modifier(max_experience_, increase);
			}

			if(max_experience_ < 1) {
				max_experience_ = 1;
			}
		} else if(apply_to == "loyal") {
			cfg_["upkeep"] = "loyal";
		} else if(apply_to == "status") {
			const std::string& add = (**i.first)["add"];
			const std::string& remove = (**i.first)["remove"];

			if(add.empty() == false) {
				set_state(add,"yes");
			}

			if(remove.empty() == false) {
				set_state(remove,"");
			}
		} else if (apply_to == "movement_costs") {
			config *mv = cfg_.child("movement_costs");
			config *ap = (**i.first).child("movement_costs");
			const std::string& replace = (**i.first)["replace"];
			if(!mv) {
				mv = &cfg_.add_child("movement_costs");
			}
			if (ap) {
				mod_mdr_merge(*mv, *ap, !utils::string_bool(replace));
			}
			movement_costs_.clear();
		} else if (apply_to == "defense") {
			config *mv = cfg_.child("defense");
			config *ap = (**i.first).child("defense");
			const std::string& replace = (**i.first)["replace"];
			if(!mv) {
				mv = &cfg_.add_child("defense");
			}
			if (ap) {
				mod_mdr_merge(*mv, *ap, !utils::string_bool(replace));
			}
		} else if (apply_to == "resistance") {
			config *mv = cfg_.child("resistance");
			config *ap = (**i.first).child("resistance");
			const std::string& replace = (**i.first)["replace"];
			if(!mv) {
				mv = &cfg_.add_child("resistance");
			}
			if (ap) {
				mod_mdr_merge(*mv, *ap, !utils::string_bool(replace));
			}
		}else if (apply_to == "image_mod") {
			LOG_UT << "applying image_mod \n";
			std::string mod = (**i.first)["replace"];			
			if (!mod.empty()){
				image_mods_ = mod;
			}
			LOG_UT << "applying image_mod \n";
			mod = (**i.first)["add"];
			if (!mod.empty()){
				image_mods_ += mod;
			}			
			
			game_config::add_color_info(**i.first);
			LOG_UT << "applying image_mod \n";
		}

		if(!description.empty())
			effects_description.push_back(description);
	}

	t_string& description = modification_descriptions_[type];

	// Punctuation should be translatable: not all languages use latin punctuation.
	// (however, there maybe is a better way to do it)
	description += mod["name"];
	if (!mod["description"].empty())
		description += t_string(N_(": "), "wesnoth") + mod["description"];
	description += " ";

	if(effects_description.empty() == false) {
		description += t_string(N_("("), "wesnoth");
		for(std::vector<t_string>::const_iterator i = effects_description.begin();
				i != effects_description.end(); ++i) {
			description += *i;
			if(i+1 != effects_description.end())
				description += t_string(N_("; "), "wesnoth");
		}
		description += t_string(N_(")"), "wesnoth");
	}

	description += "\n";
}

const t_string& unit::modification_description(const std::string& type) const
{
	const string_map::const_iterator i = modification_descriptions_.find(type);
	if(i == modification_descriptions_.end()) {
		static const t_string empty_string;
		return empty_string;
	} else {
		return i->second;
	}
}


const std::string& unit::image_profile() const
{
	const std::string& val = cfg_["profile"];
	if(val.size() == 0)
		return absolute_image();
	else
		return val;
}
const std::string& unit::image_fighting(attack_type::RANGE range) const
{
	static const std::string short_range("image_short");
	static const std::string long_range("image_long");

	const std::string& str = range == attack_type::LONG_RANGE ?
	                                  long_range : short_range;
	const std::string& val = cfg_[str];

	if(!val.empty()) {
		return val;
	} else {
		return absolute_image();
	}
}


const std::string& unit::image_healing() const
{
	const std::string& val = cfg_["image_healing"];
	if(val.empty()) {
		return absolute_image();
	} else {
		return val;
	}
}


const defensive_animation& unit::defend_animation(const display& disp, const gamemap::location& loc,
		fighting_animation::hit_type hits, const attack_type* attack,const attack_type* secondary_attack, int swing_num,int damage) const
{
	//select one of the matching animations at random
	std::vector<const defensive_animation*> options;
	int max_val = -1;
	for(std::vector<defensive_animation>::const_iterator i = defensive_animations_.begin(); i != defensive_animations_.end(); ++i) {
		int matching = i->matches(disp,loc,this,hits,attack,secondary_attack,swing_num,damage);
		if(matching == max_val) {
			options.push_back(&*i);
		} else if(matching > max_val) {
			max_val = matching;
			options.erase(options.begin(),options.end());
			options.push_back(&*i);
		}
	}

	wassert(!options.empty());
	return *options[rand()%options.size()];
}
const unit_animation& unit::teleport_animation(const display& disp, const gamemap::location& loc) const
{
	//select one of the matching animations at random
	std::vector<const unit_animation*> options;
	int max_val = -1;
	for(std::vector<unit_animation>::const_iterator i = teleport_animations_.begin(); i != teleport_animations_.end(); ++i) {
		int matching = i->matches(disp,loc,this);
		if(matching == max_val) {
			options.push_back(&*i);
		} else if(matching > max_val) {
			max_val = matching;
			options.erase(options.begin(),options.end());
			options.push_back(&*i);
		}
	}

	wassert(!options.empty());
	return *options[rand()%options.size()];
}
const unit_animation* unit::extra_animation(const display& disp, const gamemap::location& loc,const std::string &flag) const
{
	//select one of the matching animations at random
	std::vector<const unit_animation*> options;
	int max_val = -1;
	std::multimap<std::string,unit_animation>::const_iterator i;
	for(i = extra_animations_.lower_bound(flag); i != extra_animations_.upper_bound(flag); ++i) {
		int matching = i->second.matches(disp,loc,this);
		if(matching == max_val) {
			options.push_back(&i->second);
		} else if(matching > max_val) {
			max_val = matching;
			options.erase(options.begin(),options.end());
			options.push_back(&i->second);
		}
	}
	if(extra_animations_.lower_bound(flag) == extra_animations_.end()) { return NULL;}

	return options[rand()%options.size()];
}
const death_animation& unit::die_animation(const display& disp, const gamemap::location& loc,
		fighting_animation::hit_type hits,const attack_type* attack,const attack_type* secondary_attack) const
{
	//select one of the matching animations at random
	std::vector<const death_animation*> options;
	int max_val = -1;
	for(std::vector<death_animation>::const_iterator i = death_animations_.begin(); i != death_animations_.end(); ++i) {
		int matching = i->matches(disp,loc,this,hits,attack,secondary_attack,0,0);
		if(matching == max_val) {
			options.push_back(&*i);
		} else if(matching > max_val) {
			max_val = matching;
			options.erase(options.begin(),options.end());
			options.push_back(&*i);
		}
	}

	wassert(!options.empty());
	return *options[rand()%options.size()];
}
const movement_animation& unit::move_animation(const display& disp, const gamemap::location& loc) const
{
	//select one of the matching animations at random
	std::vector<const movement_animation*> options;
	int max_val = -1;
	for(std::vector<movement_animation>::const_iterator i = movement_animations_.begin(); i != movement_animations_.end(); ++i) {
		int matching = i->matches(disp,loc,this);
		if(matching == max_val) {
			options.push_back(&*i);
		} else if(matching > max_val) {
			max_val = matching;
			options.erase(options.begin(),options.end());
			options.push_back(&*i);
		}
	}

	wassert(!options.empty());
	return *options[rand()%options.size()];
}

const standing_animation& unit::stand_animation(const display& disp, const gamemap::location& loc) const
{
	//select one of the matching animations at random
	std::vector<const standing_animation*> options;
	int max_val = -1;
	for(std::vector<standing_animation>::const_iterator i = standing_animations_.begin(); i != standing_animations_.end(); ++i) {
		int matching = i->matches(disp,loc,this);
		if(matching == max_val) {
			options.push_back(&*i);
		} else if(matching > max_val) {
			max_val = matching;
			options.erase(options.begin(),options.end());
			options.push_back(&*i);
		}
	}

	wassert(!options.empty());
	return *options[rand()%options.size()];
}

const leading_animation& unit::lead_animation(const display& disp, const gamemap::location& loc) const
{
	//select one of the matching animations at random
	std::vector<const leading_animation*> options;
	int max_val = -1;
	for(std::vector<leading_animation>::const_iterator i = leading_animations_.begin(); i != leading_animations_.end(); ++i) {
		int matching = i->matches(disp,loc,this);
		if(matching == max_val) {
			options.push_back(&*i);
		} else if(matching > max_val) {
			max_val = matching;
			options.erase(options.begin(),options.end());
			options.push_back(&*i);
		}
	}

	wassert(!options.empty());
	return *options[rand()%options.size()];
}


const victory_animation& unit::victorious_animation(const display& disp, const gamemap::location& loc) const
{
	//select one of the matching animations at random
	std::vector<const victory_animation*> options;
	int max_val = -1;
	for(std::vector<victory_animation>::const_iterator i = victory_animations_.begin(); i != victory_animations_.end(); ++i) {
		int matching = i->matches(disp,loc,this);
		if(matching == max_val) {
			options.push_back(&*i);
		} else if(matching > max_val) {
			max_val = matching;
			options.erase(options.begin(),options.end());
			options.push_back(&*i);
		}
	}

	wassert(!options.empty());
	return *options[rand()%options.size()];
}

const healing_animation& unit::heal_animation(const display& disp, const gamemap::location& loc) const
{
	//select one of the matching animations at random
	std::vector<const healing_animation*> options;
	int max_val = -1;
	for(std::vector<healing_animation>::const_iterator i = healing_animations_.begin(); i != healing_animations_.end(); ++i) {
		int matching = i->matches(disp,loc,this);
		if(matching == max_val) {
			options.push_back(&*i);
		} else if(matching > max_val) {
			max_val = matching;
			options.erase(options.begin(),options.end());
			options.push_back(&*i);
		}
	}

	wassert(!options.empty());
	return *options[rand()%options.size()];
}

const recruit_animation& unit::recruiting_animation(const display& disp, const gamemap::location& loc) const
{
	//select one of the matching animations at random
	std::vector<const recruit_animation*> options;
	int max_val = -1;
	for(std::vector<recruit_animation>::const_iterator i = recruit_animations_.begin(); i != recruit_animations_.end(); ++i) {
		int matching = i->matches(disp,loc,this);
		if(matching == max_val) {
			options.push_back(&*i);
		} else if(matching > max_val) {
			max_val = matching;
			options.erase(options.begin(),options.end());
			options.push_back(&*i);
		}
	}

	wassert(!options.empty());
	return *options[rand()%options.size()];
}

const idle_animation* unit::idling_animation(const display& disp, const gamemap::location& loc) const
{
	//select one of the matching animations at random
	std::vector<const idle_animation*> options;
	int max_val = 0;
	for(std::vector<idle_animation>::const_iterator i = idle_animations_.begin(); i != idle_animations_.end(); ++i) {
		int matching = i->matches(disp,loc,this);
		if(matching == max_val) {
			options.push_back(&*i);
		} else if(matching > max_val) {
			max_val = matching;
			options.erase(options.begin(),options.end());
			options.push_back(&*i);
		}
	}

	if(options.empty()) return NULL;
	return options[rand()%options.size()];
}

const levelin_animation& unit::levelingin_animation(const display& disp, const gamemap::location& loc) const
{
	//select one of the matching animations at random
	std::vector<const levelin_animation*> options;
	int max_val = -1;
	for(std::vector<levelin_animation>::const_iterator i = levelin_animations_.begin(); i != levelin_animations_.end(); ++i) {
		int matching = i->matches(disp,loc,this);
		if(matching == max_val) {
			options.push_back(&*i);
		} else if(matching > max_val) {
			max_val = matching;
			options.erase(options.begin(),options.end());
			options.push_back(&*i);
		}
	}

	wassert(!options.empty());
	return *options[rand()%options.size()];
}

const levelout_animation& unit::levelingout_animation(const display& disp, const gamemap::location& loc) const
{
	//select one of the matching animations at random
	std::vector<const levelout_animation*> options;
	int max_val = -1;
	for(std::vector<levelout_animation>::const_iterator i = levelout_animations_.begin(); i != levelout_animations_.end(); ++i) {
		int matching = i->matches(disp,loc,this);
		if(matching == max_val) {
			options.push_back(&*i);
		} else if(matching > max_val) {
			max_val = matching;
			options.erase(options.begin(),options.end());
			options.push_back(&*i);
		}
	}

	wassert(!options.empty());
	return *options[rand()%options.size()];
}

const healed_animation& unit::get_healed_animation(const display& disp, const gamemap::location& loc,int healing) const
{
	//select one of the matching animations at random
	std::vector<const healed_animation*> options;
	int max_val = -1;
	for(std::vector<healed_animation>::const_iterator i = healed_animations_.begin(); i != healed_animations_.end(); ++i) {
		int matching = i->matches(disp,loc,this,healing);
		if(matching == max_val) {
			options.push_back(&*i);
		} else if(matching > max_val) {
			max_val = matching;
			options.erase(options.begin(),options.end());
			options.push_back(&*i);
		}
	}

	wassert(!options.empty());
	return *options[rand()%options.size()];
}

const poison_animation& unit::poisoned_animation(const display& disp, const gamemap::location& loc,int damage) const
{
	//select one of the matching animations at random
	std::vector<const poison_animation*> options;
	int max_val = -1;
	for(std::vector<poison_animation>::const_iterator i = poison_animations_.begin(); i != poison_animations_.end(); ++i) {
		int matching = i->matches(disp,loc,this,damage);
		if(matching == max_val) {
			options.push_back(&*i);
		} else if(matching > max_val) {
			max_val = matching;
			options.erase(options.begin(),options.end());
			options.push_back(&*i);
		}
	}

	wassert(!options.empty());
	return *options[rand()%options.size()];
}
void unit::apply_modifications()
{
	log_scope("apply mods");
	reset_modifications();
	modification_descriptions_.clear();

	for(size_t i = 0; i != NumModificationTypes; ++i) {
		const std::string& mod = ModificationTypes[i];
		const config::child_list& mods = modifications_.get_children(mod);
		for(config::child_list::const_iterator j = mods.begin(); j != mods.end(); ++j) {
			log_scope("add mod");
			add_modification(ModificationTypes[i],**j,true);
		}
	}

	traits_description_ = "";

	std::vector< t_string > traits;
	is_fearless_ = false;
	is_healthy_ = false;
	config::child_list const &mods = modifications_.get_children("trait");
	for(config::child_list::const_iterator j = mods.begin(), j_end = mods.end(); j != j_end; ++j) {
		is_fearless_ = is_fearless_ || (**j)["id"] == "fearless";
		is_healthy_ = is_healthy_ || (**j)["id"] == "healthy";
		const std::string gender_string = gender_ == unit_race::FEMALE ? "female_name" : "male_name";
		t_string const &gender_specific_name = (**j)[gender_string];
		if (!gender_specific_name.empty()) {
			traits.push_back(gender_specific_name);
		} else {
			t_string const &name = (**j)["name"];
			if (!name.empty())
				traits.push_back(name);
		}
	}

	std::vector< t_string >::iterator k = traits.begin(), k_end = traits.end();
	if (k != k_end) {
		// we want to make sure the traits always have a consistent ordering
	        // try out not sorting, since quick,resilient can give
		// different HP to resilient,quick so rather preserve order
		// std::sort(k, k_end);
		for(;;) {
			traits_description_ += *(k++);
			if (k == k_end) break;
			traits_description_ += ", ";
		}
	}
}

bool unit::invisible(const gamemap::location& loc,
		const unit_map& units,const std::vector<team>& teams) const
{
	bool is_inv = false;

	static const std::string hides("hides");
	if (utils::string_bool(get_state(hides))) {
		is_inv = this->get_ability_bool("hides",loc);
	}

	if(is_inv){
		for(unit_map::const_iterator u = units.begin(); u != units.end(); ++u) {
			if(teams[side_-1].is_enemy(u->second.side())) {
				if(tiles_adjacent(loc,u->first))
					return false;
			}
		}
		return true;
	}

	return false;
}

int team_units(const unit_map& units, unsigned int side)
{
	int res = 0;
	for(unit_map::const_iterator i = units.begin(); i != units.end(); ++i) {
		if(i->second.side() == side) {
			++res;
		}
	}

	return res;
}

int team_upkeep(const unit_map& units, unsigned int side)
{
	int res = 0;
	for(unit_map::const_iterator i = units.begin(); i != units.end(); ++i) {
		if(i->second.side() == side) {
			res += i->second.upkeep();
		}
	}

	return res;
}

unit_map::const_iterator team_leader(unsigned int side, const unit_map& units)
{
	for(unit_map::const_iterator i = units.begin(); i != units.end(); ++i) {
		if(i->second.can_recruit() && i->second.side() == side) {
			return i;
		}
	}

	return units.end();
}

std::string team_name(int side, const unit_map& units)
{
	const unit_map::const_iterator i = team_leader(side,units);
	if(i != units.end())
		return i->second.description();
	else
		return "-";
}

unit_map::iterator find_visible_unit(unit_map& units,
		const gamemap::location loc,
		const gamemap& map,
		const std::vector<team>& teams, const team& current_team)
{
	unit_map::iterator u = units.find(loc);
	if(map.on_board(loc)){
		if(u != units.end()){
			if(current_team.fogged(loc.x, loc.y)){
				return units.end();
			}
			if(current_team.is_enemy(u->second.side()) &&
					u->second.invisible(loc,units,teams)) {
				return units.end();
			}
		}
	}
	return u;
}

unit_map::const_iterator find_visible_unit(const unit_map& units,
		const gamemap::location loc,
		const gamemap& map,
		const std::vector<team>& teams, const team& current_team)
{
	unit_map::const_iterator u = units.find(loc);
	if(map.on_board(loc)){
		if(u != units.end()){
			if(current_team.fogged(loc.x, loc.y)){
				return units.end();
			}
			if(current_team.is_enemy(u->second.side()) &&
					u->second.invisible(loc,units,teams)) {
				return units.end();
			}
		}
	}
	return u;
}

team_data calculate_team_data(const team& tm, int side, const unit_map& units)
{
	team_data res;
	res.units = team_units(units,side);
	res.upkeep = team_upkeep(units,side);
	res.villages = tm.villages().size();
	res.expenses = maximum<int>(0,res.upkeep - res.villages);
	res.net_income = tm.income() - res.expenses;
	res.gold = tm.gold();
	return res;
}

std::string get_team_name(unsigned int side, const unit_map& units)
{
	wassert(false); // deprecated code
	return team_name(side, units);
/*	for(unit_map::const_iterator i = units.begin(); i != units.end(); ++i) {
		if(i->second.can_recruit() && i->second.side() == side) {
			return i->second.description();
		}
	}

	return "-";*/
}

temporary_unit_placer::temporary_unit_placer(unit_map& m, const gamemap::location& loc, const unit& u)
	: m_(m), loc_(loc), temp_(m.extract(loc))
{
	m.add(new std::pair<gamemap::location,unit>(loc,u));
}

temporary_unit_placer::~temporary_unit_placer()
{
	m_.erase(loc_);
	if(temp_) {
		m_.add(temp_);
	}
}

std::string unit::image_mods() const{
	std::stringstream modifier;
	if(flag_rgb_.size()){
		modifier << "~RC("<< flag_rgb_ << ">" << team::get_side_colour_index(side()) << ")";
	}
	if(image_mods_.size()){
		modifier << "~" << image_mods_;
	}
	return modifier.str();
}<|MERGE_RESOLUTION|>--- conflicted
+++ resolved
@@ -1967,11 +1967,7 @@
 	return lexical_cast_default<int>(cfg_["upkeep"]);
 }
 
-<<<<<<< HEAD
-int unit::movement_cost_internal(gamemap::TERRAIN terrain, int recurse_count) const
-=======
 int unit::movement_cost_internal(t_translation::t_letter terrain, int recurse_count) const
->>>>>>> ea2b261a
 {
 	const int impassable = 10000000;
 
@@ -2064,16 +2060,10 @@
 
 	wassert(map_ != NULL);
 	//if this is an alias, then select the best of all underlying terrains
-<<<<<<< HEAD
-	const std::string& underlying = map_->underlying_def_terrain(terrain);
-	if(underlying.size() != 1 || underlying[0] != terrain) {
-		bool revert = (underlying[0] == '-'?true:false);
-=======
 	const t_translation::t_list& underlying = map_->underlying_def_terrain(terrain);
 	wassert(underlying.size() > 0);
 	if(underlying.size() != 1 || underlying.front() != terrain) {
 		bool revert = (underlying.front() == t_translation::MINUS ? true : false);
->>>>>>> ea2b261a
 		if(recurse_count >= 100) {
 			return 100;
 		}
