--- conflicted
+++ resolved
@@ -515,26 +515,21 @@
 	pos_(),
 	end_()
 {
-<<<<<<< HEAD
-	if (filesystem::is_directory(name))
+	if (filesystem::is_directory(name)) {
+
 		filesystem::get_files_in_dir(name, &files_, NULL, filesystem::ENTIRE_FILE_PATH, filesystem::SKIP_MEDIA_DIR, filesystem::DO_REORDER);
-=======
-	if (is_directory(name)) {
-
-		get_files_in_dir(name, &files_, NULL, ENTIRE_FILE_PATH, SKIP_MEDIA_DIR, DO_REORDER);
 
 		BOOST_FOREACH(std::string fname, files_) {
 			size_t cpos = fname.rfind(" ");
 			if (cpos != std::string::npos && cpos >= symbol_index) {
 				std::stringstream ss;
-				ss << "Found filename containing whitespace: '" << file_name(fname) << "' in included directory '" << name << "'.\nThe included symbol probably looks similar to '"
-				 << directory_name(fname.substr(symbol_index)) << "'";
+				ss << "Found filename containing whitespace: '" << filesystem::base_name(fname) << "' in included directory '" << name << "'.\nThe included symbol probably looks similar to '"
+				 << filesystem::directory_name(fname.substr(symbol_index)) << "'";
 				// TODO: find a real linenumber
 				target_.error(ss.str(), -1);
 			}
 		}
 	}
->>>>>>> a29ba939
 	else {
 		std::istream * file_stream = filesystem::istream_file(name);
 		if (!file_stream->good()) {
