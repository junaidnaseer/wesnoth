--- conflicted
+++ resolved
@@ -13,11 +13,7 @@
 advanceto=null
 cost=90
 usage=archer
-<<<<<<< HEAD
-unit_description="The most elite archers in all of Wesnoth, Elvish Sharpshooters are incredibly accurate, guaranteed a 60% chance to hit when attacking, even when firing very quickly. Sharpshooters are excellent at picking off entrenched enemies."
-=======
 unit_description= _ "The most elite archers in all of Wesnoth, Elvish Sharpshooters are incredibly accurate, guaranteed a 60% chance to hit when attacking, even when firing very quickly. Sharpshooters are excellent at picking off entrenched enemies."
->>>>>>> f86744af
 get_hit_sound=groan.wav
 	[attack]
 	name=sword
