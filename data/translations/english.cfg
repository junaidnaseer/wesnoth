--- conflicted
+++ resolved
@@ -2,178 +2,6 @@
 id=en
 language="English"
 
-<<<<<<< HEAD
-	[hotkey]
-	command=preferences
-	key=p
-	ctrl=yes
-	[/hotkey]
-	[hotkey]
-	command=undo
-	key=u
-	[/hotkey]
-	[hotkey]
-	command=redo
-	key=r
-	[/hotkey]
-	[hotkey]
-	command=recruit
-	key=r
-	ctrl=yes
-	[/hotkey]
-	[hotkey]
-	command=repeatrecruit
-	key=r
-	ctrl=yes
-	shift=yes
-	[/hotkey]
-	[hotkey]
-	command=recall
-	key=r
-	alt=yes
-	[/hotkey]
-	[hotkey]
-	command=cycle
-	key=n
-	[/hotkey]
-	[hotkey]
-	command=endunitturn
-	key=" "
-	[/hotkey]
-	[hotkey]
-	command=leader
-	key=l
-	[/hotkey]
-	[hotkey]
-	command=zoomin
-	key=z
-	[/hotkey]
-	[hotkey]
-	command=zoomout
-	key=x
-	[/hotkey]
-	[hotkey]
-	command=zoomdefault
-	key=c
-	[/hotkey]
-	[hotkey]
-	command=fullscreen
-	key=f
-	ctrl=yes
-	[/hotkey]
-	[hotkey]
-	command=accelerated
-	key=a
-	ctrl=yes
-	[/hotkey]
-	[hotkey]
-	command=resistance
-	key=d
-	ctrl=yes
-	[/hotkey]
-	[hotkey]
-	command=describeunit
-	key=d
-	[/hotkey]
-	[hotkey]
-	command=renameunit
-	key=n
-	ctrl=yes
-	[/hotkey]
-	[hotkey]
-	command=terraintable
-	key=t
-	ctrl=yes
-	[/hotkey]
-	[hotkey]
-	command=save
-	key=s
-	ctrl=yes
-	[/hotkey]
-	[hotkey]
-	command=load
-	key=l
-	ctrl=yes
-	[/hotkey]
-	[hotkey]
-	command=statustable
-	key=s
-	alt=yes
-	[/hotkey]
-	[hotkey]
-	command=endturn
-	key=e
-	alt=yes
-	[/hotkey]
-	[hotkey]
-	command=togglegrid
-	key=g
-	ctrl=yes
-	[/hotkey]
-	[hotkey]
-	command=mute
-	key=m
-	ctrl=yes
-	[/hotkey]
-	[hotkey]
-	command=labelterrain
-	key=l
-	alt=yes
-	[/hotkey]
-	[hotkey]
-	command=showenemymoves
-	key=v
-	ctrl=yes
-	[/hotkey]
-	[hotkey]
-	command=bestenemymoves
-	key=b
-	ctrl=yes
-	[/hotkey]
-	[hotkey]
-	command=toggleshroud
-	key=k
-	alt=yes
-	[/hotkey]
-	[hotkey]
-	command=updateshroud
-	key=k
-	ctrl=yes
-	[/hotkey]
-	[hotkey]
-	command=speak
-	key=m
-	[/hotkey]
-	[hotkey]
-	command=continue
-	key=t
-	[/hotkey]
-	[hotkey]
-	command=search
-	key=/
-	[/hotkey]
-	[hotkey]
-	command=speaktoally
-	key=m
-	shift=yes
-	[/hotkey]
-	[hotkey]
-	command=speaktoall
-	key=m
-	alt=yes
-	[/hotkey]
-	[hotkey]
-	command=help
-	key=F1
-	[/hotkey]
-	[hotkey]
-	command=command
-	key=;
-	shift=yes
-	[/hotkey]
-
-=======
->>>>>>> f86744af
 game_title= _ "The Battle for Wesnoth"
 version= _ "Version"
 
@@ -275,10 +103,6 @@
 noun_female= _ "her"
 
 #fighting statistics
-<<<<<<< HEAD
-action_statistics= _ "Statistics"
-=======
->>>>>>> f86744af
 base_damage= _ "base damage"
 total_damage= _ "total damage"
 minimum_damage= _ "minimum damage"
@@ -538,64 +362,6 @@
 map_height= _ "Height"
 
 hotkeys_button= _ "Hotkeys"
-<<<<<<< HEAD
-action_quit= _ "Quit Game"
-action_unitlist= _ "Unit List"
-action_objectives= _ "Scenario Objectives"
-action_preferences= _ "Preferences"
-action_createunit= _ "Create Unit (Debug!)"
-action_changeside= _ "Change Unit Side (Debug!)"
-action_speak= _ "Speak"
-action_zoomin= _ "Zoom In"
-action_zoomout= _ "Zoom Out"
-action_zoomdefault= _ "Default Zoom"
-action_fullscreen= _ "Fullscreen"
-action_accelerated= _ "Accelerated"
-action_cycle= _ "Next unit"
-action_endturn= _ "End Turn"
-action_endunitturn= _ "End Unit Turn"
-action_leader= _ "Leader"
-action_undo= _ "Undo"
-action_redo= _ "Redo"
-action_terraintable= _ "Terrain Table"
-action_resistance= _ "Attack Resistance"
-action_describeunit= _ "Unit Description"
-action_renameunit= _ "Rename Unit"
-action_save= _ "Save Game"
-action_load= _ "Load Game"
-action_togglegrid= _ "Toggle Grid"
-action_statustable= _ "Status Table"
-action_recall= _ "Recall"
-action_recruit= _ "Recruit"
-action_repeatrecruit= _ "Repeat Recruit"
-action_mute= _ "Mute"
-action_labelterrain= _ "Set Label"
-action_showenemymoves= _ "Show Enemy Moves"
-action_bestenemymoves= _ "Best Possible Enemy Moves"
-action_delayshroud= _ "Delay Shroud Updates"
-action_updateshroud= _ "Update Shroud Now"
-action_continue= _ "Continue Move"
-action_search= _ "Find Label or Unit"
-action_help= _ "Help"
-action_chatlog= _ "View Chat Log"
-action_editnewmap= _ "New Map"
-action_editloadmap= _ "Load Map"
-action_editsavemap= _ "Save Map"
-action_editsaveas= _ "Save As"
-action_editquit= _ "Quit Editor"
-action_editsetstartpos= _ "Set Player Start Position"
-action_editfloodfill= _ "Flood Fill"
-action_editfillselection= _ "Fill Selection"
-action_editcut= _ "Cut"
-action_editcopy= _ "Copy"
-action_editpaste= _ "Paste"
-action_editrevert= _ "Revert from Disk"
-action_editresize= _ "Resize Map"
-action_editflip= _ "Flip Map"
-action_editselectall= _ "Select All"
-action_editdraw= _ "Draw Terrain"
-=======
->>>>>>> f86744af
 save_hotkeys_button= _ "Save Hotkeys"
 change_hotkey_button= _ "Change Hotkey"
 hotkeys_dialog= _ "Hotkey Settings"
@@ -662,15 +428,12 @@
 cancel= _ "Cancel"
 
 terrain_info= _ "Terrain Modifiers"
-<<<<<<< HEAD
 terrain_acts_as= _ "This terrain acts as $terrains for movement and defense purposes"
 best_terrain_chosen= _ "The terrain with the best modifier is chosen automatically"
 terrain_gives_healing= _ "This terrain gives healing"
 terrain_is_keep= _ "This terrain acts as keep, i.e., you can recruit units when a leader is in a location with this terrain"
 terrain_is_castle= _ "This terrain acts as castle, i.e., you can recruit units onto a location with this terrain"
 or= _ "or"
-=======
->>>>>>> f86744af
 movement= _ "Moves"
 defense= _ "Defense"
 
