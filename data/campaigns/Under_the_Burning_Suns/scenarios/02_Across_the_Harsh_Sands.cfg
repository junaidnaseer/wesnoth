--- conflicted
+++ resolved
@@ -2044,11 +2044,8 @@
         [/event]
     [/event]
 
-<<<<<<< HEAD
     {UTBS_INCLUDE utils/garak-abilities.cfg}
-    {UTBS_INCLUDE utils/kaleh-abilities.cfg}
-=======
->>>>>>> ebbdb086
+
 #define UTBS_GARAK_MUST_LIVE
 #enddef
     {UTBS_INCLUDE utils/deaths.cfg}
